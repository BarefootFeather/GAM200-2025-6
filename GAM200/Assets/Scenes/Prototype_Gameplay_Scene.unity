%YAML 1.1
%TAG !u! tag:unity3d.com,2011:
--- !u!29 &1
OcclusionCullingSettings:
  m_ObjectHideFlags: 0
  serializedVersion: 2
  m_OcclusionBakeSettings:
    smallestOccluder: 5
    smallestHole: 0.25
    backfaceThreshold: 100
  m_SceneGUID: 00000000000000000000000000000000
  m_OcclusionCullingData: {fileID: 0}
--- !u!104 &2
RenderSettings:
  m_ObjectHideFlags: 0
  serializedVersion: 10
  m_Fog: 0
  m_FogColor: {r: 0.5, g: 0.5, b: 0.5, a: 1}
  m_FogMode: 3
  m_FogDensity: 0.01
  m_LinearFogStart: 0
  m_LinearFogEnd: 300
  m_AmbientSkyColor: {r: 0.212, g: 0.227, b: 0.259, a: 1}
  m_AmbientEquatorColor: {r: 0.114, g: 0.125, b: 0.133, a: 1}
  m_AmbientGroundColor: {r: 0.047, g: 0.043, b: 0.035, a: 1}
  m_AmbientIntensity: 1
  m_AmbientMode: 3
  m_SubtractiveShadowColor: {r: 0.42, g: 0.478, b: 0.627, a: 1}
  m_SkyboxMaterial: {fileID: 0}
  m_HaloStrength: 0.5
  m_FlareStrength: 1
  m_FlareFadeSpeed: 3
  m_HaloTexture: {fileID: 0}
  m_SpotCookie: {fileID: 10001, guid: 0000000000000000e000000000000000, type: 0}
  m_DefaultReflectionMode: 0
  m_DefaultReflectionResolution: 128
  m_ReflectionBounces: 1
  m_ReflectionIntensity: 1
  m_CustomReflection: {fileID: 0}
  m_Sun: {fileID: 0}
  m_UseRadianceAmbientProbe: 0
--- !u!157 &3
LightmapSettings:
  m_ObjectHideFlags: 0
  serializedVersion: 13
  m_BakeOnSceneLoad: 0
  m_GISettings:
    serializedVersion: 2
    m_BounceScale: 1
    m_IndirectOutputScale: 1
    m_AlbedoBoost: 1
    m_EnvironmentLightingMode: 0
    m_EnableBakedLightmaps: 0
    m_EnableRealtimeLightmaps: 0
  m_LightmapEditorSettings:
    serializedVersion: 12
    m_Resolution: 2
    m_BakeResolution: 40
    m_AtlasSize: 1024
    m_AO: 0
    m_AOMaxDistance: 1
    m_CompAOExponent: 1
    m_CompAOExponentDirect: 0
    m_ExtractAmbientOcclusion: 0
    m_Padding: 2
    m_LightmapParameters: {fileID: 0}
    m_LightmapsBakeMode: 1
    m_TextureCompression: 1
    m_ReflectionCompression: 2
    m_MixedBakeMode: 2
    m_BakeBackend: 1
    m_PVRSampling: 1
    m_PVRDirectSampleCount: 32
    m_PVRSampleCount: 512
    m_PVRBounces: 2
    m_PVREnvironmentSampleCount: 256
    m_PVREnvironmentReferencePointCount: 2048
    m_PVRFilteringMode: 1
    m_PVRDenoiserTypeDirect: 1
    m_PVRDenoiserTypeIndirect: 1
    m_PVRDenoiserTypeAO: 1
    m_PVRFilterTypeDirect: 0
    m_PVRFilterTypeIndirect: 0
    m_PVRFilterTypeAO: 0
    m_PVREnvironmentMIS: 1
    m_PVRCulling: 1
    m_PVRFilteringGaussRadiusDirect: 1
    m_PVRFilteringGaussRadiusIndirect: 1
    m_PVRFilteringGaussRadiusAO: 1
    m_PVRFilteringAtrousPositionSigmaDirect: 0.5
    m_PVRFilteringAtrousPositionSigmaIndirect: 2
    m_PVRFilteringAtrousPositionSigmaAO: 1
    m_ExportTrainingData: 0
    m_TrainingDataDestination: TrainingData
    m_LightProbeSampleCountMultiplier: 4
  m_LightingDataAsset: {fileID: 20201, guid: 0000000000000000f000000000000000, type: 0}
  m_LightingSettings: {fileID: 0}
--- !u!196 &4
NavMeshSettings:
  serializedVersion: 2
  m_ObjectHideFlags: 0
  m_BuildSettings:
    serializedVersion: 3
    agentTypeID: 0
    agentRadius: 0.5
    agentHeight: 2
    agentSlope: 45
    agentClimb: 0.4
    ledgeDropHeight: 0
    maxJumpAcrossDistance: 0
    minRegionArea: 2
    manualCellSize: 0
    cellSize: 0.16666667
    manualTileSize: 0
    tileSize: 256
    buildHeightMesh: 0
    maxJobWorkers: 0
    preserveTilesOutsideBounds: 0
    debug:
      m_Flags: 0
  m_NavMeshData: {fileID: 0}
--- !u!1001 &55321489
PrefabInstance:
  m_ObjectHideFlags: 0
  serializedVersion: 2
  m_Modification:
    serializedVersion: 3
    m_TransformParent: {fileID: 0}
    m_Modifications:
    - target: {fileID: 957932111437383798, guid: 04aef4a7dfaabc241898a0e14a9b890a, type: 3}
      propertyPath: m_MaskInteraction
      value: 0
      objectReference: {fileID: 0}
    - target: {fileID: 1919187018886143848, guid: 04aef4a7dfaabc241898a0e14a9b890a, type: 3}
      propertyPath: m_ColliderPaths.Array.size
      value: 0
      objectReference: {fileID: 0}
    - target: {fileID: 1919187018886143848, guid: 04aef4a7dfaabc241898a0e14a9b890a, type: 3}
      propertyPath: m_ColliderPaths.Array.data[0].m_Collider
      value: 
      objectReference: {fileID: 1332407991}
    - target: {fileID: 1919187018886143848, guid: 04aef4a7dfaabc241898a0e14a9b890a, type: 3}
      propertyPath: m_ColliderPaths.Array.data[0].m_ColliderPaths.Array.size
      value: 7
      objectReference: {fileID: 0}
    - target: {fileID: 1919187018886143848, guid: 04aef4a7dfaabc241898a0e14a9b890a, type: 3}
      propertyPath: m_ColliderPaths.Array.data[0].m_ColliderPaths.Array.data[0].Array.size
      value: 13
      objectReference: {fileID: 0}
    - target: {fileID: 1919187018886143848, guid: 04aef4a7dfaabc241898a0e14a9b890a, type: 3}
      propertyPath: m_ColliderPaths.Array.data[0].m_ColliderPaths.Array.data[1].Array.size
      value: 6
      objectReference: {fileID: 0}
    - target: {fileID: 1919187018886143848, guid: 04aef4a7dfaabc241898a0e14a9b890a, type: 3}
      propertyPath: m_ColliderPaths.Array.data[0].m_ColliderPaths.Array.data[2].Array.size
      value: 43
      objectReference: {fileID: 0}
    - target: {fileID: 1919187018886143848, guid: 04aef4a7dfaabc241898a0e14a9b890a, type: 3}
      propertyPath: m_ColliderPaths.Array.data[0].m_ColliderPaths.Array.data[3].Array.size
      value: 9
      objectReference: {fileID: 0}
    - target: {fileID: 1919187018886143848, guid: 04aef4a7dfaabc241898a0e14a9b890a, type: 3}
      propertyPath: m_ColliderPaths.Array.data[0].m_ColliderPaths.Array.data[4].Array.size
      value: 4
      objectReference: {fileID: 0}
    - target: {fileID: 1919187018886143848, guid: 04aef4a7dfaabc241898a0e14a9b890a, type: 3}
      propertyPath: m_ColliderPaths.Array.data[0].m_ColliderPaths.Array.data[5].Array.size
      value: 7
      objectReference: {fileID: 0}
    - target: {fileID: 1919187018886143848, guid: 04aef4a7dfaabc241898a0e14a9b890a, type: 3}
      propertyPath: m_ColliderPaths.Array.data[0].m_ColliderPaths.Array.data[6].Array.size
      value: 10
      objectReference: {fileID: 0}
    - target: {fileID: 1919187018886143848, guid: 04aef4a7dfaabc241898a0e14a9b890a, type: 3}
      propertyPath: m_ColliderPaths.Array.data[0].m_ColliderPaths.Array.data[0].Array.data[0].X
      value: -62500000
      objectReference: {fileID: 0}
    - target: {fileID: 1919187018886143848, guid: 04aef4a7dfaabc241898a0e14a9b890a, type: 3}
      propertyPath: m_ColliderPaths.Array.data[0].m_ColliderPaths.Array.data[0].Array.data[0].Y
      value: 33750000
      objectReference: {fileID: 0}
    - target: {fileID: 1919187018886143848, guid: 04aef4a7dfaabc241898a0e14a9b890a, type: 3}
      propertyPath: m_ColliderPaths.Array.data[0].m_ColliderPaths.Array.data[0].Array.data[1].X
      value: -63125000
      objectReference: {fileID: 0}
    - target: {fileID: 1919187018886143848, guid: 04aef4a7dfaabc241898a0e14a9b890a, type: 3}
      propertyPath: m_ColliderPaths.Array.data[0].m_ColliderPaths.Array.data[0].Array.data[1].Y
      value: 40000000
      objectReference: {fileID: 0}
    - target: {fileID: 1919187018886143848, guid: 04aef4a7dfaabc241898a0e14a9b890a, type: 3}
      propertyPath: m_ColliderPaths.Array.data[0].m_ColliderPaths.Array.data[0].Array.data[2].X
      value: -63125000
      objectReference: {fileID: 0}
    - target: {fileID: 1919187018886143848, guid: 04aef4a7dfaabc241898a0e14a9b890a, type: 3}
      propertyPath: m_ColliderPaths.Array.data[0].m_ColliderPaths.Array.data[0].Array.data[2].Y
      value: 41875000
      objectReference: {fileID: 0}
    - target: {fileID: 1919187018886143848, guid: 04aef4a7dfaabc241898a0e14a9b890a, type: 3}
      propertyPath: m_ColliderPaths.Array.data[0].m_ColliderPaths.Array.data[0].Array.data[3].X
      value: -64375000
      objectReference: {fileID: 0}
    - target: {fileID: 1919187018886143848, guid: 04aef4a7dfaabc241898a0e14a9b890a, type: 3}
      propertyPath: m_ColliderPaths.Array.data[0].m_ColliderPaths.Array.data[0].Array.data[3].Y
      value: 46875000
      objectReference: {fileID: 0}
    - target: {fileID: 1919187018886143848, guid: 04aef4a7dfaabc241898a0e14a9b890a, type: 3}
      propertyPath: m_ColliderPaths.Array.data[0].m_ColliderPaths.Array.data[0].Array.data[4].X
      value: -68125000
      objectReference: {fileID: 0}
    - target: {fileID: 1919187018886143848, guid: 04aef4a7dfaabc241898a0e14a9b890a, type: 3}
      propertyPath: m_ColliderPaths.Array.data[0].m_ColliderPaths.Array.data[0].Array.data[4].Y
      value: 48125000
      objectReference: {fileID: 0}
    - target: {fileID: 1919187018886143848, guid: 04aef4a7dfaabc241898a0e14a9b890a, type: 3}
      propertyPath: m_ColliderPaths.Array.data[0].m_ColliderPaths.Array.data[0].Array.data[5].X
      value: -71875000
      objectReference: {fileID: 0}
    - target: {fileID: 1919187018886143848, guid: 04aef4a7dfaabc241898a0e14a9b890a, type: 3}
      propertyPath: m_ColliderPaths.Array.data[0].m_ColliderPaths.Array.data[0].Array.data[5].Y
      value: 48125000
      objectReference: {fileID: 0}
    - target: {fileID: 1919187018886143848, guid: 04aef4a7dfaabc241898a0e14a9b890a, type: 3}
      propertyPath: m_ColliderPaths.Array.data[0].m_ColliderPaths.Array.data[0].Array.data[6].X
      value: -77500000
      objectReference: {fileID: 0}
    - target: {fileID: 1919187018886143848, guid: 04aef4a7dfaabc241898a0e14a9b890a, type: 3}
      propertyPath: m_ColliderPaths.Array.data[0].m_ColliderPaths.Array.data[0].Array.data[6].Y
      value: 43125000
      objectReference: {fileID: 0}
    - target: {fileID: 1919187018886143848, guid: 04aef4a7dfaabc241898a0e14a9b890a, type: 3}
      propertyPath: m_ColliderPaths.Array.data[0].m_ColliderPaths.Array.data[0].Array.data[7].X
      value: -77500000
      objectReference: {fileID: 0}
    - target: {fileID: 1919187018886143848, guid: 04aef4a7dfaabc241898a0e14a9b890a, type: 3}
      propertyPath: m_ColliderPaths.Array.data[0].m_ColliderPaths.Array.data[0].Array.data[7].Y
      value: 35000000
      objectReference: {fileID: 0}
    - target: {fileID: 1919187018886143848, guid: 04aef4a7dfaabc241898a0e14a9b890a, type: 3}
      propertyPath: m_ColliderPaths.Array.data[0].m_ColliderPaths.Array.data[0].Array.data[8].X
      value: -73125000
      objectReference: {fileID: 0}
    - target: {fileID: 1919187018886143848, guid: 04aef4a7dfaabc241898a0e14a9b890a, type: 3}
      propertyPath: m_ColliderPaths.Array.data[0].m_ColliderPaths.Array.data[0].Array.data[8].Y
      value: 32500000
      objectReference: {fileID: 0}
    - target: {fileID: 1919187018886143848, guid: 04aef4a7dfaabc241898a0e14a9b890a, type: 3}
      propertyPath: m_ColliderPaths.Array.data[0].m_ColliderPaths.Array.data[0].Array.data[9].X
      value: -70000000
      objectReference: {fileID: 0}
    - target: {fileID: 1919187018886143848, guid: 04aef4a7dfaabc241898a0e14a9b890a, type: 3}
      propertyPath: m_ColliderPaths.Array.data[0].m_ColliderPaths.Array.data[0].Array.data[9].Y
      value: 32500000
      objectReference: {fileID: 0}
    - target: {fileID: 1919187018886143848, guid: 04aef4a7dfaabc241898a0e14a9b890a, type: 3}
      propertyPath: m_ColliderPaths.Array.data[0].m_ColliderPaths.Array.data[1].Array.data[0].X
      value: 10000000
      objectReference: {fileID: 0}
    - target: {fileID: 1919187018886143848, guid: 04aef4a7dfaabc241898a0e14a9b890a, type: 3}
      propertyPath: m_ColliderPaths.Array.data[0].m_ColliderPaths.Array.data[1].Array.data[0].Y
      value: 31875000
      objectReference: {fileID: 0}
    - target: {fileID: 1919187018886143848, guid: 04aef4a7dfaabc241898a0e14a9b890a, type: 3}
      propertyPath: m_ColliderPaths.Array.data[0].m_ColliderPaths.Array.data[1].Array.data[1].X
      value: 10000000
      objectReference: {fileID: 0}
    - target: {fileID: 1919187018886143848, guid: 04aef4a7dfaabc241898a0e14a9b890a, type: 3}
      propertyPath: m_ColliderPaths.Array.data[0].m_ColliderPaths.Array.data[1].Array.data[1].Y
      value: 40000000
      objectReference: {fileID: 0}
    - target: {fileID: 1919187018886143848, guid: 04aef4a7dfaabc241898a0e14a9b890a, type: 3}
      propertyPath: m_ColliderPaths.Array.data[0].m_ColliderPaths.Array.data[1].Array.data[2].X
      value: -20000000
      objectReference: {fileID: 0}
    - target: {fileID: 1919187018886143848, guid: 04aef4a7dfaabc241898a0e14a9b890a, type: 3}
      propertyPath: m_ColliderPaths.Array.data[0].m_ColliderPaths.Array.data[1].Array.data[2].Y
      value: 40000000
      objectReference: {fileID: 0}
    - target: {fileID: 1919187018886143848, guid: 04aef4a7dfaabc241898a0e14a9b890a, type: 3}
      propertyPath: m_ColliderPaths.Array.data[0].m_ColliderPaths.Array.data[1].Array.data[3].X
      value: -20000000
      objectReference: {fileID: 0}
    - target: {fileID: 1919187018886143848, guid: 04aef4a7dfaabc241898a0e14a9b890a, type: 3}
      propertyPath: m_ColliderPaths.Array.data[0].m_ColliderPaths.Array.data[1].Array.data[3].Y
      value: 31875000
      objectReference: {fileID: 0}
    - target: {fileID: 1919187018886143848, guid: 04aef4a7dfaabc241898a0e14a9b890a, type: 3}
      propertyPath: m_ColliderPaths.Array.data[0].m_ColliderPaths.Array.data[1].Array.data[4].X
      value: -18125000
      objectReference: {fileID: 0}
    - target: {fileID: 1919187018886143848, guid: 04aef4a7dfaabc241898a0e14a9b890a, type: 3}
      propertyPath: m_ColliderPaths.Array.data[0].m_ColliderPaths.Array.data[1].Array.data[4].Y
      value: 30000000
      objectReference: {fileID: 0}
    - target: {fileID: 1919187018886143848, guid: 04aef4a7dfaabc241898a0e14a9b890a, type: 3}
      propertyPath: m_ColliderPaths.Array.data[0].m_ColliderPaths.Array.data[1].Array.data[5].X
      value: 8125000
      objectReference: {fileID: 0}
    - target: {fileID: 1919187018886143848, guid: 04aef4a7dfaabc241898a0e14a9b890a, type: 3}
      propertyPath: m_ColliderPaths.Array.data[0].m_ColliderPaths.Array.data[1].Array.data[5].Y
      value: 30000000
      objectReference: {fileID: 0}
    - target: {fileID: 1919187018886143848, guid: 04aef4a7dfaabc241898a0e14a9b890a, type: 3}
      propertyPath: m_ColliderPaths.Array.data[0].m_ColliderPaths.Array.data[2].Array.data[0].X
      value: 60000000
      objectReference: {fileID: 0}
    - target: {fileID: 1919187018886143848, guid: 04aef4a7dfaabc241898a0e14a9b890a, type: 3}
      propertyPath: m_ColliderPaths.Array.data[0].m_ColliderPaths.Array.data[2].Array.data[0].Y
      value: -21250000
      objectReference: {fileID: 0}
    - target: {fileID: 1919187018886143848, guid: 04aef4a7dfaabc241898a0e14a9b890a, type: 3}
      propertyPath: m_ColliderPaths.Array.data[0].m_ColliderPaths.Array.data[2].Array.data[1].X
      value: 59375000
      objectReference: {fileID: 0}
    - target: {fileID: 1919187018886143848, guid: 04aef4a7dfaabc241898a0e14a9b890a, type: 3}
      propertyPath: m_ColliderPaths.Array.data[0].m_ColliderPaths.Array.data[2].Array.data[1].Y
      value: -20000000
      objectReference: {fileID: 0}
    - target: {fileID: 1919187018886143848, guid: 04aef4a7dfaabc241898a0e14a9b890a, type: 3}
      propertyPath: m_ColliderPaths.Array.data[0].m_ColliderPaths.Array.data[2].Array.data[2].X
      value: 58125000
      objectReference: {fileID: 0}
    - target: {fileID: 1919187018886143848, guid: 04aef4a7dfaabc241898a0e14a9b890a, type: 3}
      propertyPath: m_ColliderPaths.Array.data[0].m_ColliderPaths.Array.data[2].Array.data[2].Y
      value: -20000000
      objectReference: {fileID: 0}
    - target: {fileID: 1919187018886143848, guid: 04aef4a7dfaabc241898a0e14a9b890a, type: 3}
      propertyPath: m_ColliderPaths.Array.data[0].m_ColliderPaths.Array.data[2].Array.data[3].X
      value: 60000000
      objectReference: {fileID: 0}
    - target: {fileID: 1919187018886143848, guid: 04aef4a7dfaabc241898a0e14a9b890a, type: 3}
      propertyPath: m_ColliderPaths.Array.data[0].m_ColliderPaths.Array.data[2].Array.data[3].Y
      value: -19375000
      objectReference: {fileID: 0}
    - target: {fileID: 1919187018886143848, guid: 04aef4a7dfaabc241898a0e14a9b890a, type: 3}
      propertyPath: m_ColliderPaths.Array.data[0].m_ColliderPaths.Array.data[2].Array.data[4].X
      value: 60000000
      objectReference: {fileID: 0}
    - target: {fileID: 1919187018886143848, guid: 04aef4a7dfaabc241898a0e14a9b890a, type: 3}
      propertyPath: m_ColliderPaths.Array.data[0].m_ColliderPaths.Array.data[2].Array.data[4].Y
      value: -14375000
      objectReference: {fileID: 0}
    - target: {fileID: 1919187018886143848, guid: 04aef4a7dfaabc241898a0e14a9b890a, type: 3}
      propertyPath: m_ColliderPaths.Array.data[0].m_ColliderPaths.Array.data[2].Array.data[5].X
      value: 62500000
      objectReference: {fileID: 0}
    - target: {fileID: 1919187018886143848, guid: 04aef4a7dfaabc241898a0e14a9b890a, type: 3}
      propertyPath: m_ColliderPaths.Array.data[0].m_ColliderPaths.Array.data[2].Array.data[5].Y
      value: -13750000
      objectReference: {fileID: 0}
    - target: {fileID: 1919187018886143848, guid: 04aef4a7dfaabc241898a0e14a9b890a, type: 3}
      propertyPath: m_ColliderPaths.Array.data[0].m_ColliderPaths.Array.data[2].Array.data[6].X
      value: 63750000
      objectReference: {fileID: 0}
    - target: {fileID: 1919187018886143848, guid: 04aef4a7dfaabc241898a0e14a9b890a, type: 3}
      propertyPath: m_ColliderPaths.Array.data[0].m_ColliderPaths.Array.data[2].Array.data[6].Y
      value: -12500000
      objectReference: {fileID: 0}
    - target: {fileID: 1919187018886143848, guid: 04aef4a7dfaabc241898a0e14a9b890a, type: 3}
      propertyPath: m_ColliderPaths.Array.data[0].m_ColliderPaths.Array.data[2].Array.data[7].X
      value: 63750000
      objectReference: {fileID: 0}
    - target: {fileID: 1919187018886143848, guid: 04aef4a7dfaabc241898a0e14a9b890a, type: 3}
      propertyPath: m_ColliderPaths.Array.data[0].m_ColliderPaths.Array.data[2].Array.data[7].Y
      value: -10000000
      objectReference: {fileID: 0}
    - target: {fileID: 1919187018886143848, guid: 04aef4a7dfaabc241898a0e14a9b890a, type: 3}
      propertyPath: m_ColliderPaths.Array.data[0].m_ColliderPaths.Array.data[2].Array.data[8].X
      value: 63125000
      objectReference: {fileID: 0}
    - target: {fileID: 1919187018886143848, guid: 04aef4a7dfaabc241898a0e14a9b890a, type: 3}
      propertyPath: m_ColliderPaths.Array.data[0].m_ColliderPaths.Array.data[2].Array.data[8].Y
      value: -10000000
      objectReference: {fileID: 0}
    - target: {fileID: 1919187018886143848, guid: 04aef4a7dfaabc241898a0e14a9b890a, type: 3}
      propertyPath: m_ColliderPaths.Array.data[0].m_ColliderPaths.Array.data[2].Array.data[9].X
      value: 68750000
      objectReference: {fileID: 0}
    - target: {fileID: 1919187018886143848, guid: 04aef4a7dfaabc241898a0e14a9b890a, type: 3}
      propertyPath: m_ColliderPaths.Array.data[0].m_ColliderPaths.Array.data[2].Array.data[9].Y
      value: -4375000
      objectReference: {fileID: 0}
    - target: {fileID: 1919187018886143848, guid: 04aef4a7dfaabc241898a0e14a9b890a, type: 3}
      propertyPath: m_ColliderPaths.Array.data[0].m_ColliderPaths.Array.data[3].Array.data[0].X
      value: -60000000
      objectReference: {fileID: 0}
    - target: {fileID: 1919187018886143848, guid: 04aef4a7dfaabc241898a0e14a9b890a, type: 3}
      propertyPath: m_ColliderPaths.Array.data[0].m_ColliderPaths.Array.data[3].Array.data[0].Y
      value: 3750000
      objectReference: {fileID: 0}
    - target: {fileID: 1919187018886143848, guid: 04aef4a7dfaabc241898a0e14a9b890a, type: 3}
      propertyPath: m_ColliderPaths.Array.data[0].m_ColliderPaths.Array.data[3].Array.data[1].X
      value: -60625000
      objectReference: {fileID: 0}
    - target: {fileID: 1919187018886143848, guid: 04aef4a7dfaabc241898a0e14a9b890a, type: 3}
      propertyPath: m_ColliderPaths.Array.data[0].m_ColliderPaths.Array.data[3].Array.data[1].Y
      value: 10000000
      objectReference: {fileID: 0}
    - target: {fileID: 1919187018886143848, guid: 04aef4a7dfaabc241898a0e14a9b890a, type: 3}
      propertyPath: m_ColliderPaths.Array.data[0].m_ColliderPaths.Array.data[3].Array.data[2].X
      value: -60625000
      objectReference: {fileID: 0}
    - target: {fileID: 1919187018886143848, guid: 04aef4a7dfaabc241898a0e14a9b890a, type: 3}
      propertyPath: m_ColliderPaths.Array.data[0].m_ColliderPaths.Array.data[3].Array.data[2].Y
      value: 12500000
      objectReference: {fileID: 0}
    - target: {fileID: 1919187018886143848, guid: 04aef4a7dfaabc241898a0e14a9b890a, type: 3}
      propertyPath: m_ColliderPaths.Array.data[0].m_ColliderPaths.Array.data[3].Array.data[3].X
      value: -63125000
      objectReference: {fileID: 0}
    - target: {fileID: 1919187018886143848, guid: 04aef4a7dfaabc241898a0e14a9b890a, type: 3}
      propertyPath: m_ColliderPaths.Array.data[0].m_ColliderPaths.Array.data[3].Array.data[3].Y
      value: 16875000
      objectReference: {fileID: 0}
    - target: {fileID: 1919187018886143848, guid: 04aef4a7dfaabc241898a0e14a9b890a, type: 3}
      propertyPath: m_ColliderPaths.Array.data[0].m_ColliderPaths.Array.data[3].Array.data[4].X
      value: -68125000
      objectReference: {fileID: 0}
    - target: {fileID: 1919187018886143848, guid: 04aef4a7dfaabc241898a0e14a9b890a, type: 3}
      propertyPath: m_ColliderPaths.Array.data[0].m_ColliderPaths.Array.data[3].Array.data[4].Y
      value: 16875000
      objectReference: {fileID: 0}
    - target: {fileID: 1919187018886143848, guid: 04aef4a7dfaabc241898a0e14a9b890a, type: 3}
      propertyPath: m_ColliderPaths.Array.data[0].m_ColliderPaths.Array.data[3].Array.data[5].X
      value: -70000000
      objectReference: {fileID: 0}
    - target: {fileID: 1919187018886143848, guid: 04aef4a7dfaabc241898a0e14a9b890a, type: 3}
      propertyPath: m_ColliderPaths.Array.data[0].m_ColliderPaths.Array.data[3].Array.data[5].Y
      value: 15000000
      objectReference: {fileID: 0}
    - target: {fileID: 1919187018886143848, guid: 04aef4a7dfaabc241898a0e14a9b890a, type: 3}
      propertyPath: m_ColliderPaths.Array.data[0].m_ColliderPaths.Array.data[3].Array.data[6].X
      value: -70000000
      objectReference: {fileID: 0}
    - target: {fileID: 1919187018886143848, guid: 04aef4a7dfaabc241898a0e14a9b890a, type: 3}
      propertyPath: m_ColliderPaths.Array.data[0].m_ColliderPaths.Array.data[3].Array.data[6].Y
      value: 3750000
      objectReference: {fileID: 0}
    - target: {fileID: 1919187018886143848, guid: 04aef4a7dfaabc241898a0e14a9b890a, type: 3}
      propertyPath: m_ColliderPaths.Array.data[0].m_ColliderPaths.Array.data[3].Array.data[7].X
      value: -66875000
      objectReference: {fileID: 0}
    - target: {fileID: 1919187018886143848, guid: 04aef4a7dfaabc241898a0e14a9b890a, type: 3}
      propertyPath: m_ColliderPaths.Array.data[0].m_ColliderPaths.Array.data[3].Array.data[7].Y
      value: 1250000
      objectReference: {fileID: 0}
    - target: {fileID: 1919187018886143848, guid: 04aef4a7dfaabc241898a0e14a9b890a, type: 3}
      propertyPath: m_ColliderPaths.Array.data[0].m_ColliderPaths.Array.data[3].Array.data[8].X
      value: -62500000
      objectReference: {fileID: 0}
    - target: {fileID: 1919187018886143848, guid: 04aef4a7dfaabc241898a0e14a9b890a, type: 3}
      propertyPath: m_ColliderPaths.Array.data[0].m_ColliderPaths.Array.data[3].Array.data[8].Y
      value: 1250000
      objectReference: {fileID: 0}
    - target: {fileID: 1919187018886143848, guid: 04aef4a7dfaabc241898a0e14a9b890a, type: 3}
      propertyPath: m_ColliderPaths.Array.data[0].m_ColliderPaths.Array.data[4].Array.data[0].Y
      value: -20000000
      objectReference: {fileID: 0}
    - target: {fileID: 1919187018886143848, guid: 04aef4a7dfaabc241898a0e14a9b890a, type: 3}
      propertyPath: m_ColliderPaths.Array.data[0].m_ColliderPaths.Array.data[4].Array.data[1].X
      value: -10000000
      objectReference: {fileID: 0}
    - target: {fileID: 1919187018886143848, guid: 04aef4a7dfaabc241898a0e14a9b890a, type: 3}
      propertyPath: m_ColliderPaths.Array.data[0].m_ColliderPaths.Array.data[4].Array.data[1].Y
      value: -20000000
      objectReference: {fileID: 0}
    - target: {fileID: 1919187018886143848, guid: 04aef4a7dfaabc241898a0e14a9b890a, type: 3}
      propertyPath: m_ColliderPaths.Array.data[0].m_ColliderPaths.Array.data[4].Array.data[2].X
      value: -10000000
      objectReference: {fileID: 0}
    - target: {fileID: 1919187018886143848, guid: 04aef4a7dfaabc241898a0e14a9b890a, type: 3}
      propertyPath: m_ColliderPaths.Array.data[0].m_ColliderPaths.Array.data[4].Array.data[2].Y
      value: -30000000
      objectReference: {fileID: 0}
    - target: {fileID: 1919187018886143848, guid: 04aef4a7dfaabc241898a0e14a9b890a, type: 3}
      propertyPath: m_ColliderPaths.Array.data[0].m_ColliderPaths.Array.data[4].Array.data[3].Y
      value: -30000000
      objectReference: {fileID: 0}
    - target: {fileID: 1919187018886143848, guid: 04aef4a7dfaabc241898a0e14a9b890a, type: 3}
      propertyPath: m_ColliderPaths.Array.data[0].m_ColliderPaths.Array.data[5].Array.data[0].X
      value: -30000000
      objectReference: {fileID: 0}
    - target: {fileID: 1919187018886143848, guid: 04aef4a7dfaabc241898a0e14a9b890a, type: 3}
      propertyPath: m_ColliderPaths.Array.data[0].m_ColliderPaths.Array.data[5].Array.data[0].Y
      value: -31875000
      objectReference: {fileID: 0}
    - target: {fileID: 1919187018886143848, guid: 04aef4a7dfaabc241898a0e14a9b890a, type: 3}
      propertyPath: m_ColliderPaths.Array.data[0].m_ColliderPaths.Array.data[5].Array.data[1].X
      value: -31875000
      objectReference: {fileID: 0}
    - target: {fileID: 1919187018886143848, guid: 04aef4a7dfaabc241898a0e14a9b890a, type: 3}
      propertyPath: m_ColliderPaths.Array.data[0].m_ColliderPaths.Array.data[5].Array.data[1].Y
      value: -30000000
      objectReference: {fileID: 0}
    - target: {fileID: 1919187018886143848, guid: 04aef4a7dfaabc241898a0e14a9b890a, type: 3}
      propertyPath: m_ColliderPaths.Array.data[0].m_ColliderPaths.Array.data[5].Array.data[2].X
      value: -38125000
      objectReference: {fileID: 0}
    - target: {fileID: 1919187018886143848, guid: 04aef4a7dfaabc241898a0e14a9b890a, type: 3}
      propertyPath: m_ColliderPaths.Array.data[0].m_ColliderPaths.Array.data[5].Array.data[2].Y
      value: -30000000
      objectReference: {fileID: 0}
    - target: {fileID: 1919187018886143848, guid: 04aef4a7dfaabc241898a0e14a9b890a, type: 3}
      propertyPath: m_ColliderPaths.Array.data[0].m_ColliderPaths.Array.data[5].Array.data[3].X
      value: -40000000
      objectReference: {fileID: 0}
    - target: {fileID: 1919187018886143848, guid: 04aef4a7dfaabc241898a0e14a9b890a, type: 3}
      propertyPath: m_ColliderPaths.Array.data[0].m_ColliderPaths.Array.data[5].Array.data[3].Y
      value: -31875000
      objectReference: {fileID: 0}
    - target: {fileID: 1919187018886143848, guid: 04aef4a7dfaabc241898a0e14a9b890a, type: 3}
      propertyPath: m_ColliderPaths.Array.data[0].m_ColliderPaths.Array.data[5].Array.data[4].X
      value: -40000000
      objectReference: {fileID: 0}
    - target: {fileID: 1919187018886143848, guid: 04aef4a7dfaabc241898a0e14a9b890a, type: 3}
      propertyPath: m_ColliderPaths.Array.data[0].m_ColliderPaths.Array.data[5].Array.data[4].Y
      value: -39375000
      objectReference: {fileID: 0}
    - target: {fileID: 1919187018886143848, guid: 04aef4a7dfaabc241898a0e14a9b890a, type: 3}
      propertyPath: m_ColliderPaths.Array.data[0].m_ColliderPaths.Array.data[5].Array.data[5].X
      value: -39375000
      objectReference: {fileID: 0}
    - target: {fileID: 1919187018886143848, guid: 04aef4a7dfaabc241898a0e14a9b890a, type: 3}
      propertyPath: m_ColliderPaths.Array.data[0].m_ColliderPaths.Array.data[5].Array.data[5].Y
      value: -40000000
      objectReference: {fileID: 0}
    - target: {fileID: 1919187018886143848, guid: 04aef4a7dfaabc241898a0e14a9b890a, type: 3}
      propertyPath: m_ColliderPaths.Array.data[0].m_ColliderPaths.Array.data[5].Array.data[6].X
      value: -30000000
      objectReference: {fileID: 0}
    - target: {fileID: 1919187018886143848, guid: 04aef4a7dfaabc241898a0e14a9b890a, type: 3}
      propertyPath: m_ColliderPaths.Array.data[0].m_ColliderPaths.Array.data[5].Array.data[6].Y
      value: -40000000
      objectReference: {fileID: 0}
    - target: {fileID: 1919187018886143848, guid: 04aef4a7dfaabc241898a0e14a9b890a, type: 3}
      propertyPath: m_ColliderPaths.Array.data[0].m_ColliderPaths.Array.data[6].Array.data[0].X
      value: 79375000
      objectReference: {fileID: 0}
    - target: {fileID: 1919187018886143848, guid: 04aef4a7dfaabc241898a0e14a9b890a, type: 3}
      propertyPath: m_ColliderPaths.Array.data[0].m_ColliderPaths.Array.data[6].Array.data[0].Y
      value: -45625000
      objectReference: {fileID: 0}
    - target: {fileID: 1919187018886143848, guid: 04aef4a7dfaabc241898a0e14a9b890a, type: 3}
      propertyPath: m_ColliderPaths.Array.data[0].m_ColliderPaths.Array.data[6].Array.data[1].X
      value: 80000000
      objectReference: {fileID: 0}
    - target: {fileID: 1919187018886143848, guid: 04aef4a7dfaabc241898a0e14a9b890a, type: 3}
      propertyPath: m_ColliderPaths.Array.data[0].m_ColliderPaths.Array.data[6].Array.data[1].Y
      value: -43125000
      objectReference: {fileID: 0}
    - target: {fileID: 1919187018886143848, guid: 04aef4a7dfaabc241898a0e14a9b890a, type: 3}
      propertyPath: m_ColliderPaths.Array.data[0].m_ColliderPaths.Array.data[6].Array.data[2].X
      value: 80000000
      objectReference: {fileID: 0}
    - target: {fileID: 1919187018886143848, guid: 04aef4a7dfaabc241898a0e14a9b890a, type: 3}
      propertyPath: m_ColliderPaths.Array.data[0].m_ColliderPaths.Array.data[6].Array.data[2].Y
      value: -36250000
      objectReference: {fileID: 0}
    - target: {fileID: 1919187018886143848, guid: 04aef4a7dfaabc241898a0e14a9b890a, type: 3}
      propertyPath: m_ColliderPaths.Array.data[0].m_ColliderPaths.Array.data[6].Array.data[3].X
      value: 74375000
      objectReference: {fileID: 0}
    - target: {fileID: 1919187018886143848, guid: 04aef4a7dfaabc241898a0e14a9b890a, type: 3}
      propertyPath: m_ColliderPaths.Array.data[0].m_ColliderPaths.Array.data[6].Array.data[3].Y
      value: -32500000
      objectReference: {fileID: 0}
    - target: {fileID: 1919187018886143848, guid: 04aef4a7dfaabc241898a0e14a9b890a, type: 3}
      propertyPath: m_ColliderPaths.Array.data[0].m_ColliderPaths.Array.data[6].Array.data[4].X
      value: 66875000
      objectReference: {fileID: 0}
    - target: {fileID: 1919187018886143848, guid: 04aef4a7dfaabc241898a0e14a9b890a, type: 3}
      propertyPath: m_ColliderPaths.Array.data[0].m_ColliderPaths.Array.data[6].Array.data[4].Y
      value: -32500000
      objectReference: {fileID: 0}
    - target: {fileID: 1919187018886143848, guid: 04aef4a7dfaabc241898a0e14a9b890a, type: 3}
      propertyPath: m_ColliderPaths.Array.data[0].m_ColliderPaths.Array.data[6].Array.data[5].X
      value: 61250000
      objectReference: {fileID: 0}
    - target: {fileID: 1919187018886143848, guid: 04aef4a7dfaabc241898a0e14a9b890a, type: 3}
      propertyPath: m_ColliderPaths.Array.data[0].m_ColliderPaths.Array.data[6].Array.data[5].Y
      value: -36875000
      objectReference: {fileID: 0}
    - target: {fileID: 1919187018886143848, guid: 04aef4a7dfaabc241898a0e14a9b890a, type: 3}
      propertyPath: m_ColliderPaths.Array.data[0].m_ColliderPaths.Array.data[6].Array.data[6].X
      value: 60625000
      objectReference: {fileID: 0}
    - target: {fileID: 1919187018886143848, guid: 04aef4a7dfaabc241898a0e14a9b890a, type: 3}
      propertyPath: m_ColliderPaths.Array.data[0].m_ColliderPaths.Array.data[6].Array.data[6].Y
      value: -40000000
      objectReference: {fileID: 0}
    - target: {fileID: 1919187018886143848, guid: 04aef4a7dfaabc241898a0e14a9b890a, type: 3}
      propertyPath: m_ColliderPaths.Array.data[0].m_ColliderPaths.Array.data[6].Array.data[7].X
      value: 60625000
      objectReference: {fileID: 0}
    - target: {fileID: 1919187018886143848, guid: 04aef4a7dfaabc241898a0e14a9b890a, type: 3}
      propertyPath: m_ColliderPaths.Array.data[0].m_ColliderPaths.Array.data[6].Array.data[7].Y
      value: -44375000
      objectReference: {fileID: 0}
    - target: {fileID: 1919187018886143848, guid: 04aef4a7dfaabc241898a0e14a9b890a, type: 3}
      propertyPath: m_ColliderPaths.Array.data[0].m_ColliderPaths.Array.data[6].Array.data[8].X
      value: 63750000
      objectReference: {fileID: 0}
    - target: {fileID: 1919187018886143848, guid: 04aef4a7dfaabc241898a0e14a9b890a, type: 3}
      propertyPath: m_ColliderPaths.Array.data[0].m_ColliderPaths.Array.data[6].Array.data[8].Y
      value: -48125000
      objectReference: {fileID: 0}
    - target: {fileID: 1919187018886143848, guid: 04aef4a7dfaabc241898a0e14a9b890a, type: 3}
      propertyPath: m_ColliderPaths.Array.data[0].m_ColliderPaths.Array.data[6].Array.data[9].X
      value: 74375000
      objectReference: {fileID: 0}
    - target: {fileID: 1919187018886143848, guid: 04aef4a7dfaabc241898a0e14a9b890a, type: 3}
      propertyPath: m_ColliderPaths.Array.data[0].m_ColliderPaths.Array.data[6].Array.data[9].Y
      value: -48125000
      objectReference: {fileID: 0}
    - target: {fileID: 1919187018886143848, guid: 04aef4a7dfaabc241898a0e14a9b890a, type: 3}
      propertyPath: m_ColliderPaths.Array.data[0].m_ColliderPaths.Array.data[0].Array.data[10].X
      value: -70000000
      objectReference: {fileID: 0}
    - target: {fileID: 1919187018886143848, guid: 04aef4a7dfaabc241898a0e14a9b890a, type: 3}
      propertyPath: m_ColliderPaths.Array.data[0].m_ColliderPaths.Array.data[0].Array.data[10].Y
      value: 31875000
      objectReference: {fileID: 0}
    - target: {fileID: 1919187018886143848, guid: 04aef4a7dfaabc241898a0e14a9b890a, type: 3}
      propertyPath: m_ColliderPaths.Array.data[0].m_ColliderPaths.Array.data[0].Array.data[11].X
      value: -69375000
      objectReference: {fileID: 0}
    - target: {fileID: 1919187018886143848, guid: 04aef4a7dfaabc241898a0e14a9b890a, type: 3}
      propertyPath: m_ColliderPaths.Array.data[0].m_ColliderPaths.Array.data[0].Array.data[11].Y
      value: 31250000
      objectReference: {fileID: 0}
    - target: {fileID: 1919187018886143848, guid: 04aef4a7dfaabc241898a0e14a9b890a, type: 3}
      propertyPath: m_ColliderPaths.Array.data[0].m_ColliderPaths.Array.data[0].Array.data[12].X
      value: -65000000
      objectReference: {fileID: 0}
    - target: {fileID: 1919187018886143848, guid: 04aef4a7dfaabc241898a0e14a9b890a, type: 3}
      propertyPath: m_ColliderPaths.Array.data[0].m_ColliderPaths.Array.data[0].Array.data[12].Y
      value: 31250000
      objectReference: {fileID: 0}
    - target: {fileID: 1919187018886143848, guid: 04aef4a7dfaabc241898a0e14a9b890a, type: 3}
      propertyPath: m_ColliderPaths.Array.data[0].m_ColliderPaths.Array.data[2].Array.data[10].X
      value: 69375000
      objectReference: {fileID: 0}
    - target: {fileID: 1919187018886143848, guid: 04aef4a7dfaabc241898a0e14a9b890a, type: 3}
      propertyPath: m_ColliderPaths.Array.data[0].m_ColliderPaths.Array.data[2].Array.data[11].X
      value: 69375000
      objectReference: {fileID: 0}
    - target: {fileID: 1919187018886143848, guid: 04aef4a7dfaabc241898a0e14a9b890a, type: 3}
      propertyPath: m_ColliderPaths.Array.data[0].m_ColliderPaths.Array.data[2].Array.data[11].Y
      value: 6875000
      objectReference: {fileID: 0}
    - target: {fileID: 1919187018886143848, guid: 04aef4a7dfaabc241898a0e14a9b890a, type: 3}
      propertyPath: m_ColliderPaths.Array.data[0].m_ColliderPaths.Array.data[2].Array.data[12].X
      value: 65000000
      objectReference: {fileID: 0}
    - target: {fileID: 1919187018886143848, guid: 04aef4a7dfaabc241898a0e14a9b890a, type: 3}
      propertyPath: m_ColliderPaths.Array.data[0].m_ColliderPaths.Array.data[2].Array.data[12].Y
      value: 10000000
      objectReference: {fileID: 0}
    - target: {fileID: 1919187018886143848, guid: 04aef4a7dfaabc241898a0e14a9b890a, type: 3}
      propertyPath: m_ColliderPaths.Array.data[0].m_ColliderPaths.Array.data[2].Array.data[13].X
      value: 64375000
      objectReference: {fileID: 0}
    - target: {fileID: 1919187018886143848, guid: 04aef4a7dfaabc241898a0e14a9b890a, type: 3}
      propertyPath: m_ColliderPaths.Array.data[0].m_ColliderPaths.Array.data[2].Array.data[13].Y
      value: 10000000
      objectReference: {fileID: 0}
    - target: {fileID: 1919187018886143848, guid: 04aef4a7dfaabc241898a0e14a9b890a, type: 3}
      propertyPath: m_ColliderPaths.Array.data[0].m_ColliderPaths.Array.data[2].Array.data[14].X
      value: 64375000
      objectReference: {fileID: 0}
    - target: {fileID: 1919187018886143848, guid: 04aef4a7dfaabc241898a0e14a9b890a, type: 3}
      propertyPath: m_ColliderPaths.Array.data[0].m_ColliderPaths.Array.data[2].Array.data[14].Y
      value: 13125000
      objectReference: {fileID: 0}
    - target: {fileID: 1919187018886143848, guid: 04aef4a7dfaabc241898a0e14a9b890a, type: 3}
      propertyPath: m_ColliderPaths.Array.data[0].m_ColliderPaths.Array.data[2].Array.data[15].X
      value: 62500000
      objectReference: {fileID: 0}
    - target: {fileID: 1919187018886143848, guid: 04aef4a7dfaabc241898a0e14a9b890a, type: 3}
      propertyPath: m_ColliderPaths.Array.data[0].m_ColliderPaths.Array.data[2].Array.data[15].Y
      value: 15000000
      objectReference: {fileID: 0}
    - target: {fileID: 1919187018886143848, guid: 04aef4a7dfaabc241898a0e14a9b890a, type: 3}
      propertyPath: m_ColliderPaths.Array.data[0].m_ColliderPaths.Array.data[2].Array.data[16].X
      value: 60000000
      objectReference: {fileID: 0}
    - target: {fileID: 1919187018886143848, guid: 04aef4a7dfaabc241898a0e14a9b890a, type: 3}
      propertyPath: m_ColliderPaths.Array.data[0].m_ColliderPaths.Array.data[2].Array.data[16].Y
      value: 15625000
      objectReference: {fileID: 0}
    - target: {fileID: 1919187018886143848, guid: 04aef4a7dfaabc241898a0e14a9b890a, type: 3}
      propertyPath: m_ColliderPaths.Array.data[0].m_ColliderPaths.Array.data[2].Array.data[17].X
      value: 60000000
      objectReference: {fileID: 0}
    - target: {fileID: 1919187018886143848, guid: 04aef4a7dfaabc241898a0e14a9b890a, type: 3}
      propertyPath: m_ColliderPaths.Array.data[0].m_ColliderPaths.Array.data[2].Array.data[17].Y
      value: 16250000
      objectReference: {fileID: 0}
    - target: {fileID: 1919187018886143848, guid: 04aef4a7dfaabc241898a0e14a9b890a, type: 3}
      propertyPath: m_ColliderPaths.Array.data[0].m_ColliderPaths.Array.data[2].Array.data[18].X
      value: 56250000
      objectReference: {fileID: 0}
    - target: {fileID: 1919187018886143848, guid: 04aef4a7dfaabc241898a0e14a9b890a, type: 3}
      propertyPath: m_ColliderPaths.Array.data[0].m_ColliderPaths.Array.data[2].Array.data[18].Y
      value: 18750000
      objectReference: {fileID: 0}
    - target: {fileID: 1919187018886143848, guid: 04aef4a7dfaabc241898a0e14a9b890a, type: 3}
      propertyPath: m_ColliderPaths.Array.data[0].m_ColliderPaths.Array.data[2].Array.data[19].X
      value: 50000000
      objectReference: {fileID: 0}
    - target: {fileID: 1919187018886143848, guid: 04aef4a7dfaabc241898a0e14a9b890a, type: 3}
      propertyPath: m_ColliderPaths.Array.data[0].m_ColliderPaths.Array.data[2].Array.data[19].Y
      value: 18750000
      objectReference: {fileID: 0}
    - target: {fileID: 1919187018886143848, guid: 04aef4a7dfaabc241898a0e14a9b890a, type: 3}
      propertyPath: m_ColliderPaths.Array.data[0].m_ColliderPaths.Array.data[2].Array.data[20].X
      value: 50000000
      objectReference: {fileID: 0}
    - target: {fileID: 1919187018886143848, guid: 04aef4a7dfaabc241898a0e14a9b890a, type: 3}
      propertyPath: m_ColliderPaths.Array.data[0].m_ColliderPaths.Array.data[2].Array.data[20].Y
      value: 19375000
      objectReference: {fileID: 0}
    - target: {fileID: 1919187018886143848, guid: 04aef4a7dfaabc241898a0e14a9b890a, type: 3}
      propertyPath: m_ColliderPaths.Array.data[0].m_ColliderPaths.Array.data[2].Array.data[21].X
      value: 48125000
      objectReference: {fileID: 0}
    - target: {fileID: 1919187018886143848, guid: 04aef4a7dfaabc241898a0e14a9b890a, type: 3}
      propertyPath: m_ColliderPaths.Array.data[0].m_ColliderPaths.Array.data[2].Array.data[21].Y
      value: 19375000
      objectReference: {fileID: 0}
    - target: {fileID: 1919187018886143848, guid: 04aef4a7dfaabc241898a0e14a9b890a, type: 3}
      propertyPath: m_ColliderPaths.Array.data[0].m_ColliderPaths.Array.data[2].Array.data[22].X
      value: 42500000
      objectReference: {fileID: 0}
    - target: {fileID: 1919187018886143848, guid: 04aef4a7dfaabc241898a0e14a9b890a, type: 3}
      propertyPath: m_ColliderPaths.Array.data[0].m_ColliderPaths.Array.data[2].Array.data[22].Y
      value: 16875000
      objectReference: {fileID: 0}
    - target: {fileID: 1919187018886143848, guid: 04aef4a7dfaabc241898a0e14a9b890a, type: 3}
      propertyPath: m_ColliderPaths.Array.data[0].m_ColliderPaths.Array.data[2].Array.data[23].X
      value: 40000000
      objectReference: {fileID: 0}
    - target: {fileID: 1919187018886143848, guid: 04aef4a7dfaabc241898a0e14a9b890a, type: 3}
      propertyPath: m_ColliderPaths.Array.data[0].m_ColliderPaths.Array.data[2].Array.data[23].Y
      value: 13750000
      objectReference: {fileID: 0}
    - target: {fileID: 1919187018886143848, guid: 04aef4a7dfaabc241898a0e14a9b890a, type: 3}
      propertyPath: m_ColliderPaths.Array.data[0].m_ColliderPaths.Array.data[2].Array.data[24].X
      value: 40000000
      objectReference: {fileID: 0}
    - target: {fileID: 1919187018886143848, guid: 04aef4a7dfaabc241898a0e14a9b890a, type: 3}
      propertyPath: m_ColliderPaths.Array.data[0].m_ColliderPaths.Array.data[2].Array.data[24].Y
      value: 12500000
      objectReference: {fileID: 0}
    - target: {fileID: 1919187018886143848, guid: 04aef4a7dfaabc241898a0e14a9b890a, type: 3}
      propertyPath: m_ColliderPaths.Array.data[0].m_ColliderPaths.Array.data[2].Array.data[25].X
      value: 38750000
      objectReference: {fileID: 0}
    - target: {fileID: 1919187018886143848, guid: 04aef4a7dfaabc241898a0e14a9b890a, type: 3}
      propertyPath: m_ColliderPaths.Array.data[0].m_ColliderPaths.Array.data[2].Array.data[25].Y
      value: 12500000
      objectReference: {fileID: 0}
    - target: {fileID: 1919187018886143848, guid: 04aef4a7dfaabc241898a0e14a9b890a, type: 3}
      propertyPath: m_ColliderPaths.Array.data[0].m_ColliderPaths.Array.data[2].Array.data[26].X
      value: 36875000
      objectReference: {fileID: 0}
    - target: {fileID: 1919187018886143848, guid: 04aef4a7dfaabc241898a0e14a9b890a, type: 3}
      propertyPath: m_ColliderPaths.Array.data[0].m_ColliderPaths.Array.data[2].Array.data[26].Y
      value: 10625000
      objectReference: {fileID: 0}
    - target: {fileID: 1919187018886143848, guid: 04aef4a7dfaabc241898a0e14a9b890a, type: 3}
      propertyPath: m_ColliderPaths.Array.data[0].m_ColliderPaths.Array.data[2].Array.data[27].X
      value: 36875000
      objectReference: {fileID: 0}
    - target: {fileID: 1919187018886143848, guid: 04aef4a7dfaabc241898a0e14a9b890a, type: 3}
      propertyPath: m_ColliderPaths.Array.data[0].m_ColliderPaths.Array.data[2].Array.data[27].Y
      value: 10000000
      objectReference: {fileID: 0}
    - target: {fileID: 1919187018886143848, guid: 04aef4a7dfaabc241898a0e14a9b890a, type: 3}
      propertyPath: m_ColliderPaths.Array.data[0].m_ColliderPaths.Array.data[2].Array.data[28].X
      value: 36250000
      objectReference: {fileID: 0}
    - target: {fileID: 1919187018886143848, guid: 04aef4a7dfaabc241898a0e14a9b890a, type: 3}
      propertyPath: m_ColliderPaths.Array.data[0].m_ColliderPaths.Array.data[2].Array.data[28].Y
      value: 10000000
      objectReference: {fileID: 0}
    - target: {fileID: 1919187018886143848, guid: 04aef4a7dfaabc241898a0e14a9b890a, type: 3}
      propertyPath: m_ColliderPaths.Array.data[0].m_ColliderPaths.Array.data[2].Array.data[29].X
      value: 33125000
      objectReference: {fileID: 0}
    - target: {fileID: 1919187018886143848, guid: 04aef4a7dfaabc241898a0e14a9b890a, type: 3}
      propertyPath: m_ColliderPaths.Array.data[0].m_ColliderPaths.Array.data[2].Array.data[29].Y
      value: 8750000
      objectReference: {fileID: 0}
    - target: {fileID: 1919187018886143848, guid: 04aef4a7dfaabc241898a0e14a9b890a, type: 3}
      propertyPath: m_ColliderPaths.Array.data[0].m_ColliderPaths.Array.data[2].Array.data[30].X
      value: 32500000
      objectReference: {fileID: 0}
    - target: {fileID: 1919187018886143848, guid: 04aef4a7dfaabc241898a0e14a9b890a, type: 3}
      propertyPath: m_ColliderPaths.Array.data[0].m_ColliderPaths.Array.data[2].Array.data[30].Y
      value: 5625000
      objectReference: {fileID: 0}
    - target: {fileID: 1919187018886143848, guid: 04aef4a7dfaabc241898a0e14a9b890a, type: 3}
      propertyPath: m_ColliderPaths.Array.data[0].m_ColliderPaths.Array.data[2].Array.data[31].X
      value: 32500000
      objectReference: {fileID: 0}
    - target: {fileID: 1919187018886143848, guid: 04aef4a7dfaabc241898a0e14a9b890a, type: 3}
      propertyPath: m_ColliderPaths.Array.data[0].m_ColliderPaths.Array.data[2].Array.data[31].Y
      value: -5000000
      objectReference: {fileID: 0}
    - target: {fileID: 1919187018886143848, guid: 04aef4a7dfaabc241898a0e14a9b890a, type: 3}
      propertyPath: m_ColliderPaths.Array.data[0].m_ColliderPaths.Array.data[2].Array.data[32].X
      value: 38125000
      objectReference: {fileID: 0}
    - target: {fileID: 1919187018886143848, guid: 04aef4a7dfaabc241898a0e14a9b890a, type: 3}
      propertyPath: m_ColliderPaths.Array.data[0].m_ColliderPaths.Array.data[2].Array.data[32].Y
      value: -10000000
      objectReference: {fileID: 0}
    - target: {fileID: 1919187018886143848, guid: 04aef4a7dfaabc241898a0e14a9b890a, type: 3}
      propertyPath: m_ColliderPaths.Array.data[0].m_ColliderPaths.Array.data[2].Array.data[33].X
      value: 40000000
      objectReference: {fileID: 0}
    - target: {fileID: 1919187018886143848, guid: 04aef4a7dfaabc241898a0e14a9b890a, type: 3}
      propertyPath: m_ColliderPaths.Array.data[0].m_ColliderPaths.Array.data[2].Array.data[33].Y
      value: -10000000
      objectReference: {fileID: 0}
    - target: {fileID: 1919187018886143848, guid: 04aef4a7dfaabc241898a0e14a9b890a, type: 3}
      propertyPath: m_ColliderPaths.Array.data[0].m_ColliderPaths.Array.data[2].Array.data[34].X
      value: 40000000
      objectReference: {fileID: 0}
    - target: {fileID: 1919187018886143848, guid: 04aef4a7dfaabc241898a0e14a9b890a, type: 3}
      propertyPath: m_ColliderPaths.Array.data[0].m_ColliderPaths.Array.data[2].Array.data[34].Y
      value: -18125000
      objectReference: {fileID: 0}
    - target: {fileID: 1919187018886143848, guid: 04aef4a7dfaabc241898a0e14a9b890a, type: 3}
      propertyPath: m_ColliderPaths.Array.data[0].m_ColliderPaths.Array.data[2].Array.data[35].X
      value: 48125000
      objectReference: {fileID: 0}
    - target: {fileID: 1919187018886143848, guid: 04aef4a7dfaabc241898a0e14a9b890a, type: 3}
      propertyPath: m_ColliderPaths.Array.data[0].m_ColliderPaths.Array.data[2].Array.data[35].Y
      value: -18125000
      objectReference: {fileID: 0}
    - target: {fileID: 1919187018886143848, guid: 04aef4a7dfaabc241898a0e14a9b890a, type: 3}
      propertyPath: m_ColliderPaths.Array.data[0].m_ColliderPaths.Array.data[2].Array.data[36].X
      value: 50000000
      objectReference: {fileID: 0}
    - target: {fileID: 1919187018886143848, guid: 04aef4a7dfaabc241898a0e14a9b890a, type: 3}
      propertyPath: m_ColliderPaths.Array.data[0].m_ColliderPaths.Array.data[2].Array.data[36].Y
      value: -16250000
      objectReference: {fileID: 0}
    - target: {fileID: 1919187018886143848, guid: 04aef4a7dfaabc241898a0e14a9b890a, type: 3}
      propertyPath: m_ColliderPaths.Array.data[0].m_ColliderPaths.Array.data[2].Array.data[37].X
      value: 50000000
      objectReference: {fileID: 0}
    - target: {fileID: 1919187018886143848, guid: 04aef4a7dfaabc241898a0e14a9b890a, type: 3}
      propertyPath: m_ColliderPaths.Array.data[0].m_ColliderPaths.Array.data[2].Array.data[37].Y
      value: -18750000
      objectReference: {fileID: 0}
    - target: {fileID: 1919187018886143848, guid: 04aef4a7dfaabc241898a0e14a9b890a, type: 3}
      propertyPath: m_ColliderPaths.Array.data[0].m_ColliderPaths.Array.data[2].Array.data[38].X
      value: 51875000
      objectReference: {fileID: 0}
    - target: {fileID: 1919187018886143848, guid: 04aef4a7dfaabc241898a0e14a9b890a, type: 3}
      propertyPath: m_ColliderPaths.Array.data[0].m_ColliderPaths.Array.data[2].Array.data[38].Y
      value: -20000000
      objectReference: {fileID: 0}
    - target: {fileID: 1919187018886143848, guid: 04aef4a7dfaabc241898a0e14a9b890a, type: 3}
      propertyPath: m_ColliderPaths.Array.data[0].m_ColliderPaths.Array.data[2].Array.data[39].X
      value: 40625000
      objectReference: {fileID: 0}
    - target: {fileID: 1919187018886143848, guid: 04aef4a7dfaabc241898a0e14a9b890a, type: 3}
      propertyPath: m_ColliderPaths.Array.data[0].m_ColliderPaths.Array.data[2].Array.data[39].Y
      value: -20000000
      objectReference: {fileID: 0}
    - target: {fileID: 1919187018886143848, guid: 04aef4a7dfaabc241898a0e14a9b890a, type: 3}
      propertyPath: m_ColliderPaths.Array.data[0].m_ColliderPaths.Array.data[2].Array.data[40].X
      value: 40000000
      objectReference: {fileID: 0}
    - target: {fileID: 1919187018886143848, guid: 04aef4a7dfaabc241898a0e14a9b890a, type: 3}
      propertyPath: m_ColliderPaths.Array.data[0].m_ColliderPaths.Array.data[2].Array.data[40].Y
      value: -20625000
      objectReference: {fileID: 0}
    - target: {fileID: 1919187018886143848, guid: 04aef4a7dfaabc241898a0e14a9b890a, type: 3}
      propertyPath: m_ColliderPaths.Array.data[0].m_ColliderPaths.Array.data[2].Array.data[41].X
      value: 40000000
      objectReference: {fileID: 0}
    - target: {fileID: 1919187018886143848, guid: 04aef4a7dfaabc241898a0e14a9b890a, type: 3}
      propertyPath: m_ColliderPaths.Array.data[0].m_ColliderPaths.Array.data[2].Array.data[41].Y
      value: -30000000
      objectReference: {fileID: 0}
    - target: {fileID: 1919187018886143848, guid: 04aef4a7dfaabc241898a0e14a9b890a, type: 3}
      propertyPath: m_ColliderPaths.Array.data[0].m_ColliderPaths.Array.data[2].Array.data[42].X
      value: 60000000
      objectReference: {fileID: 0}
    - target: {fileID: 1919187018886143848, guid: 04aef4a7dfaabc241898a0e14a9b890a, type: 3}
      propertyPath: m_ColliderPaths.Array.data[0].m_ColliderPaths.Array.data[2].Array.data[42].Y
      value: -30000000
      objectReference: {fileID: 0}
    - target: {fileID: 3015902456597660764, guid: 04aef4a7dfaabc241898a0e14a9b890a, type: 3}
      propertyPath: m_IsActive
      value: 0
      objectReference: {fileID: 0}
    - target: {fileID: 5617845211402816765, guid: 04aef4a7dfaabc241898a0e14a9b890a, type: 3}
      propertyPath: m_LocalPosition.x
      value: 0
      objectReference: {fileID: 0}
    - target: {fileID: 5617845211402816765, guid: 04aef4a7dfaabc241898a0e14a9b890a, type: 3}
      propertyPath: m_LocalPosition.y
      value: 0
      objectReference: {fileID: 0}
    - target: {fileID: 5617845211402816765, guid: 04aef4a7dfaabc241898a0e14a9b890a, type: 3}
      propertyPath: m_LocalPosition.z
      value: 0
      objectReference: {fileID: 0}
    - target: {fileID: 5617845211402816765, guid: 04aef4a7dfaabc241898a0e14a9b890a, type: 3}
      propertyPath: m_LocalRotation.w
      value: 1
      objectReference: {fileID: 0}
    - target: {fileID: 5617845211402816765, guid: 04aef4a7dfaabc241898a0e14a9b890a, type: 3}
      propertyPath: m_LocalRotation.x
      value: 0
      objectReference: {fileID: 0}
    - target: {fileID: 5617845211402816765, guid: 04aef4a7dfaabc241898a0e14a9b890a, type: 3}
      propertyPath: m_LocalRotation.y
      value: 0
      objectReference: {fileID: 0}
    - target: {fileID: 5617845211402816765, guid: 04aef4a7dfaabc241898a0e14a9b890a, type: 3}
      propertyPath: m_LocalRotation.z
      value: 0
      objectReference: {fileID: 0}
    - target: {fileID: 5617845211402816765, guid: 04aef4a7dfaabc241898a0e14a9b890a, type: 3}
      propertyPath: m_LocalEulerAnglesHint.x
      value: 0
      objectReference: {fileID: 0}
    - target: {fileID: 5617845211402816765, guid: 04aef4a7dfaabc241898a0e14a9b890a, type: 3}
      propertyPath: m_LocalEulerAnglesHint.y
      value: 0
      objectReference: {fileID: 0}
    - target: {fileID: 5617845211402816765, guid: 04aef4a7dfaabc241898a0e14a9b890a, type: 3}
      propertyPath: m_LocalEulerAnglesHint.z
      value: 0
      objectReference: {fileID: 0}
    - target: {fileID: 7262667729771872887, guid: 04aef4a7dfaabc241898a0e14a9b890a, type: 3}
      propertyPath: debug
      value: 
      objectReference: {fileID: 1628159345}
    - target: {fileID: 7262667729771872887, guid: 04aef4a7dfaabc241898a0e14a9b890a, type: 3}
      propertyPath: player
      value: 
      objectReference: {fileID: 326640338}
    - target: {fileID: 8369541144087139214, guid: 04aef4a7dfaabc241898a0e14a9b890a, type: 3}
      propertyPath: m_IsActive
      value: 1
      objectReference: {fileID: 0}
    - target: {fileID: 8957501822554985785, guid: 04aef4a7dfaabc241898a0e14a9b890a, type: 3}
      propertyPath: m_Name
      value: Grid
      objectReference: {fileID: 0}
    - target: {fileID: 9172540885319942326, guid: 04aef4a7dfaabc241898a0e14a9b890a, type: 3}
      propertyPath: m_IsActive
      value: 1
      objectReference: {fileID: 0}
    m_RemovedComponents: []
    m_RemovedGameObjects: []
    m_AddedGameObjects: []
    m_AddedComponents: []
  m_SourcePrefab: {fileID: 100100000, guid: 04aef4a7dfaabc241898a0e14a9b890a, type: 3}
--- !u!1 &79554590
GameObject:
  m_ObjectHideFlags: 0
  m_CorrespondingSourceObject: {fileID: 0}
  m_PrefabInstance: {fileID: 0}
  m_PrefabAsset: {fileID: 0}
  serializedVersion: 6
  m_Component:
  - component: {fileID: 79554594}
  - component: {fileID: 79554593}
  - component: {fileID: 79554592}
  - component: {fileID: 79554591}
  - component: {fileID: 79554595}
  m_Layer: 0
  m_Name: Main Camera
  m_TagString: MainCamera
  m_Icon: {fileID: 0}
  m_NavMeshLayer: 0
  m_StaticEditorFlags: 0
  m_IsActive: 1
--- !u!114 &79554591
MonoBehaviour:
  m_ObjectHideFlags: 0
  m_CorrespondingSourceObject: {fileID: 0}
  m_PrefabInstance: {fileID: 0}
  m_PrefabAsset: {fileID: 0}
  m_GameObject: {fileID: 79554590}
  m_Enabled: 1
  m_EditorHideFlags: 0
  m_Script: {fileID: 11500000, guid: a79441f348de89743a2939f4d699eac1, type: 3}
  m_Name: 
  m_EditorClassIdentifier: 
  m_RenderShadows: 1
  m_RequiresDepthTextureOption: 2
  m_RequiresOpaqueTextureOption: 2
  m_CameraType: 0
  m_Cameras: []
  m_RendererIndex: -1
  m_VolumeLayerMask:
    serializedVersion: 2
    m_Bits: 1
  m_VolumeTrigger: {fileID: 0}
  m_VolumeFrameworkUpdateModeOption: 2
  m_RenderPostProcessing: 0
  m_Antialiasing: 0
  m_AntialiasingQuality: 2
  m_StopNaN: 0
  m_Dithering: 0
  m_ClearDepth: 1
  m_AllowXRRendering: 1
  m_AllowHDROutput: 1
  m_UseScreenCoordOverride: 0
  m_ScreenSizeOverride: {x: 0, y: 0, z: 0, w: 0}
  m_ScreenCoordScaleBias: {x: 0, y: 0, z: 0, w: 0}
  m_RequiresDepthTexture: 0
  m_RequiresColorTexture: 0
  m_Version: 2
  m_TaaSettings:
    m_Quality: 3
    m_FrameInfluence: 0.1
    m_JitterScale: 1
    m_MipBias: 0
    m_VarianceClampScale: 0.9
    m_ContrastAdaptiveSharpening: 0
--- !u!81 &79554592
AudioListener:
  m_ObjectHideFlags: 0
  m_CorrespondingSourceObject: {fileID: 0}
  m_PrefabInstance: {fileID: 0}
  m_PrefabAsset: {fileID: 0}
  m_GameObject: {fileID: 79554590}
  m_Enabled: 1
--- !u!20 &79554593
Camera:
  m_ObjectHideFlags: 0
  m_CorrespondingSourceObject: {fileID: 0}
  m_PrefabInstance: {fileID: 0}
  m_PrefabAsset: {fileID: 0}
  m_GameObject: {fileID: 79554590}
  m_Enabled: 1
  serializedVersion: 2
  m_ClearFlags: 1
  m_BackGroundColor: {r: 0.19215687, g: 0.3019608, b: 0.4745098, a: 0}
  m_projectionMatrixMode: 1
  m_GateFitMode: 2
  m_FOVAxisMode: 0
  m_Iso: 200
  m_ShutterSpeed: 0.005
  m_Aperture: 16
  m_FocusDistance: 10
  m_FocalLength: 13.858139
  m_BladeCount: 5
  m_Curvature: {x: 2, y: 11}
  m_BarrelClipping: 0.25
  m_Anamorphism: 0
  m_SensorSize: {x: 21.946, y: 16.002}
  m_LensShift: {x: 0, y: 0}
  m_NormalizedViewPortRect:
    serializedVersion: 2
    x: 0
    y: 0
    width: 1
    height: 1
  near clip plane: 0.3
  far clip plane: 1000
  field of view: 60
  orthographic: 1
  orthographic size: 3
  m_Depth: -1
  m_CullingMask:
    serializedVersion: 2
    m_Bits: 4294967295
  m_RenderingPath: -1
  m_TargetTexture: {fileID: 0}
  m_TargetDisplay: 0
  m_TargetEye: 3
  m_HDR: 1
  m_AllowMSAA: 1
  m_AllowDynamicResolution: 0
  m_ForceIntoRT: 0
  m_OcclusionCulling: 1
  m_StereoConvergence: 10
  m_StereoSeparation: 0.022
--- !u!4 &79554594
Transform:
  m_ObjectHideFlags: 0
  m_CorrespondingSourceObject: {fileID: 0}
  m_PrefabInstance: {fileID: 0}
  m_PrefabAsset: {fileID: 0}
  m_GameObject: {fileID: 79554590}
  serializedVersion: 2
  m_LocalRotation: {x: 0, y: 0, z: 0, w: 1}
  m_LocalPosition: {x: -3.6142893, y: -1.51, z: -9}
  m_LocalScale: {x: 0.1, y: 0.1, z: 0.1}
  m_ConstrainProportionsScale: 0
  m_Children: []
  m_Father: {fileID: 0}
  m_LocalEulerAnglesHint: {x: 0, y: 0, z: 0}
--- !u!114 &79554595
MonoBehaviour:
  m_ObjectHideFlags: 0
  m_CorrespondingSourceObject: {fileID: 0}
  m_PrefabInstance: {fileID: 0}
  m_PrefabAsset: {fileID: 0}
  m_GameObject: {fileID: 79554590}
  m_Enabled: 1
  m_EditorHideFlags: 0
  m_Script: {fileID: 11500000, guid: 72ece51f2901e7445ab60da3685d6b5f, type: 3}
  m_Name: 
  m_EditorClassIdentifier: 
  ShowDebugText: 0
  ShowCameraFrustum: 1
  IgnoreTimeScale: 0
  WorldUpOverride: {fileID: 0}
  ChannelMask: -1
  UpdateMethod: 2
  BlendUpdateMethod: 1
  LensModeOverride:
    Enabled: 0
    DefaultMode: 2
  DefaultBlend:
    Style: 1
    Time: 2
    CustomCurve:
      serializedVersion: 2
      m_Curve: []
      m_PreInfinity: 2
      m_PostInfinity: 2
      m_RotationOrder: 4
  CustomBlends: {fileID: 0}
--- !u!1 &107265884
GameObject:
  m_ObjectHideFlags: 0
  m_CorrespondingSourceObject: {fileID: 0}
  m_PrefabInstance: {fileID: 0}
  m_PrefabAsset: {fileID: 0}
  serializedVersion: 6
  m_Component:
  - component: {fileID: 107265887}
  - component: {fileID: 107265886}
  - component: {fileID: 107265885}
  m_Layer: 0
  m_Name: EventSystem
  m_TagString: Untagged
  m_Icon: {fileID: 0}
  m_NavMeshLayer: 0
  m_StaticEditorFlags: 0
  m_IsActive: 1
--- !u!114 &107265885
MonoBehaviour:
  m_ObjectHideFlags: 0
  m_CorrespondingSourceObject: {fileID: 0}
  m_PrefabInstance: {fileID: 0}
  m_PrefabAsset: {fileID: 0}
  m_GameObject: {fileID: 107265884}
  m_Enabled: 1
  m_EditorHideFlags: 0
  m_Script: {fileID: 11500000, guid: 01614664b831546d2ae94a42149d80ac, type: 3}
  m_Name: 
  m_EditorClassIdentifier: 
  m_SendPointerHoverToParent: 1
  m_MoveRepeatDelay: 0.5
  m_MoveRepeatRate: 0.1
  m_XRTrackingOrigin: {fileID: 0}
  m_ActionsAsset: {fileID: -944628639613478452, guid: ca9f5fa95ffab41fb9a615ab714db018, type: 3}
  m_PointAction: {fileID: -1654692200621890270, guid: ca9f5fa95ffab41fb9a615ab714db018, type: 3}
  m_MoveAction: {fileID: -8784545083839296357, guid: ca9f5fa95ffab41fb9a615ab714db018, type: 3}
  m_SubmitAction: {fileID: 392368643174621059, guid: ca9f5fa95ffab41fb9a615ab714db018, type: 3}
  m_CancelAction: {fileID: 7727032971491509709, guid: ca9f5fa95ffab41fb9a615ab714db018, type: 3}
  m_LeftClickAction: {fileID: 3001919216989983466, guid: ca9f5fa95ffab41fb9a615ab714db018, type: 3}
  m_MiddleClickAction: {fileID: -2185481485913320682, guid: ca9f5fa95ffab41fb9a615ab714db018, type: 3}
  m_RightClickAction: {fileID: -4090225696740746782, guid: ca9f5fa95ffab41fb9a615ab714db018, type: 3}
  m_ScrollWheelAction: {fileID: 6240969308177333660, guid: ca9f5fa95ffab41fb9a615ab714db018, type: 3}
  m_TrackedDevicePositionAction: {fileID: 6564999863303420839, guid: ca9f5fa95ffab41fb9a615ab714db018, type: 3}
  m_TrackedDeviceOrientationAction: {fileID: 7970375526676320489, guid: ca9f5fa95ffab41fb9a615ab714db018, type: 3}
  m_DeselectOnBackgroundClick: 1
  m_PointerBehavior: 0
  m_CursorLockBehavior: 0
  m_ScrollDeltaPerTick: 6
--- !u!114 &107265886
MonoBehaviour:
  m_ObjectHideFlags: 0
  m_CorrespondingSourceObject: {fileID: 0}
  m_PrefabInstance: {fileID: 0}
  m_PrefabAsset: {fileID: 0}
  m_GameObject: {fileID: 107265884}
  m_Enabled: 1
  m_EditorHideFlags: 0
  m_Script: {fileID: 11500000, guid: 76c392e42b5098c458856cdf6ecaaaa1, type: 3}
  m_Name: 
  m_EditorClassIdentifier: 
  m_FirstSelected: {fileID: 0}
  m_sendNavigationEvents: 1
  m_DragThreshold: 10
--- !u!4 &107265887
Transform:
  m_ObjectHideFlags: 0
  m_CorrespondingSourceObject: {fileID: 0}
  m_PrefabInstance: {fileID: 0}
  m_PrefabAsset: {fileID: 0}
  m_GameObject: {fileID: 107265884}
  serializedVersion: 2
  m_LocalRotation: {x: 0, y: 0, z: 0, w: 1}
  m_LocalPosition: {x: 0, y: 0, z: 0}
  m_LocalScale: {x: 1, y: 1, z: 1}
  m_ConstrainProportionsScale: 0
  m_Children: []
  m_Father: {fileID: 0}
  m_LocalEulerAnglesHint: {x: 0, y: 0, z: 0}
--- !u!1 &198334969
GameObject:
  m_ObjectHideFlags: 0
  m_CorrespondingSourceObject: {fileID: 0}
  m_PrefabInstance: {fileID: 0}
  m_PrefabAsset: {fileID: 0}
  serializedVersion: 6
  m_Component:
  - component: {fileID: 198334971}
  - component: {fileID: 198334970}
  m_Layer: 0
  m_Name: BGM
  m_TagString: Untagged
  m_Icon: {fileID: 0}
  m_NavMeshLayer: 0
  m_StaticEditorFlags: 0
  m_IsActive: 1
--- !u!82 &198334970
AudioSource:
  m_ObjectHideFlags: 0
  m_CorrespondingSourceObject: {fileID: 0}
  m_PrefabInstance: {fileID: 0}
  m_PrefabAsset: {fileID: 0}
  m_GameObject: {fileID: 198334969}
  m_Enabled: 1
  serializedVersion: 4
  OutputAudioMixerGroup: {fileID: 0}
  m_audioClip: {fileID: 0}
  m_Resource: {fileID: 0}
  m_PlayOnAwake: 1
  m_Volume: 0.386
  m_Pitch: 1
  Loop: 1
  Mute: 0
  Spatialize: 0
  SpatializePostEffects: 0
  Priority: 128
  DopplerLevel: 1
  MinDistance: 1
  MaxDistance: 500
  Pan2D: 0
  rolloffMode: 0
  BypassEffects: 0
  BypassListenerEffects: 0
  BypassReverbZones: 0
  rolloffCustomCurve:
    serializedVersion: 2
    m_Curve:
    - serializedVersion: 3
      time: 0
      value: 1
      inSlope: 0
      outSlope: 0
      tangentMode: 0
      weightedMode: 0
      inWeight: 0.33333334
      outWeight: 0.33333334
    - serializedVersion: 3
      time: 1
      value: 0
      inSlope: 0
      outSlope: 0
      tangentMode: 0
      weightedMode: 0
      inWeight: 0.33333334
      outWeight: 0.33333334
    m_PreInfinity: 2
    m_PostInfinity: 2
    m_RotationOrder: 4
  panLevelCustomCurve:
    serializedVersion: 2
    m_Curve:
    - serializedVersion: 3
      time: 0
      value: 0
      inSlope: 0
      outSlope: 0
      tangentMode: 0
      weightedMode: 0
      inWeight: 0.33333334
      outWeight: 0.33333334
    m_PreInfinity: 2
    m_PostInfinity: 2
    m_RotationOrder: 4
  spreadCustomCurve:
    serializedVersion: 2
    m_Curve:
    - serializedVersion: 3
      time: 0
      value: 0
      inSlope: 0
      outSlope: 0
      tangentMode: 0
      weightedMode: 0
      inWeight: 0.33333334
      outWeight: 0.33333334
    m_PreInfinity: 2
    m_PostInfinity: 2
    m_RotationOrder: 4
  reverbZoneMixCustomCurve:
    serializedVersion: 2
    m_Curve:
    - serializedVersion: 3
      time: 0
      value: 1
      inSlope: 0
      outSlope: 0
      tangentMode: 0
      weightedMode: 0
      inWeight: 0.33333334
      outWeight: 0.33333334
    m_PreInfinity: 2
    m_PostInfinity: 2
    m_RotationOrder: 4
--- !u!4 &198334971
Transform:
  m_ObjectHideFlags: 0
  m_CorrespondingSourceObject: {fileID: 0}
  m_PrefabInstance: {fileID: 0}
  m_PrefabAsset: {fileID: 0}
  m_GameObject: {fileID: 198334969}
  serializedVersion: 2
  m_LocalRotation: {x: 0, y: 0, z: 0, w: 1}
  m_LocalPosition: {x: 0, y: 0, z: 0}
  m_LocalScale: {x: 1, y: 1, z: 1}
  m_ConstrainProportionsScale: 0
  m_Children: []
  m_Father: {fileID: 923927996}
  m_LocalEulerAnglesHint: {x: 0, y: 0, z: 0}
--- !u!1 &229792046
GameObject:
  m_ObjectHideFlags: 0
  m_CorrespondingSourceObject: {fileID: 0}
  m_PrefabInstance: {fileID: 0}
  m_PrefabAsset: {fileID: 0}
  serializedVersion: 6
  m_Component:
  - component: {fileID: 229792047}
  - component: {fileID: 229792048}
  m_Layer: 0
  m_Name: Tutorial stage
  m_TagString: Untagged
  m_Icon: {fileID: 0}
  m_NavMeshLayer: 0
  m_StaticEditorFlags: 0
  m_IsActive: 1
--- !u!4 &229792047
Transform:
  m_ObjectHideFlags: 0
  m_CorrespondingSourceObject: {fileID: 0}
  m_PrefabInstance: {fileID: 0}
  m_PrefabAsset: {fileID: 0}
  m_GameObject: {fileID: 229792046}
  serializedVersion: 2
  m_LocalRotation: {x: 0, y: 0, z: 0, w: 1}
  m_LocalPosition: {x: 0, y: 0, z: 0}
  m_LocalScale: {x: 1, y: 1, z: 1}
  m_ConstrainProportionsScale: 0
  m_Children: []
  m_Father: {fileID: 431618686}
  m_LocalEulerAnglesHint: {x: 0, y: 0, z: 0}
--- !u!60 &229792048
PolygonCollider2D:
  m_ObjectHideFlags: 0
  m_CorrespondingSourceObject: {fileID: 0}
  m_PrefabInstance: {fileID: 0}
  m_PrefabAsset: {fileID: 0}
  m_GameObject: {fileID: 229792046}
  m_Enabled: 1
  serializedVersion: 3
  m_Density: 1
  m_Material: {fileID: 0}
  m_IncludeLayers:
    serializedVersion: 2
    m_Bits: 0
  m_ExcludeLayers:
    serializedVersion: 2
    m_Bits: 0
  m_LayerOverridePriority: 0
  m_ForceSendLayers:
    serializedVersion: 2
    m_Bits: 4294967295
  m_ForceReceiveLayers:
    serializedVersion: 2
    m_Bits: 4294967295
  m_ContactCaptureLayers:
    serializedVersion: 2
    m_Bits: 4294967295
  m_CallbackLayers:
    serializedVersion: 2
    m_Bits: 4294967295
  m_IsTrigger: 0
  m_UsedByEffector: 0
  m_CompositeOperation: 0
  m_CompositeOrder: 0
  m_Offset: {x: 0, y: 0}
  m_SpriteTilingProperty:
    border: {x: 0, y: 0, z: 0, w: 0}
    pivot: {x: 0, y: 0}
    oldSize: {x: 0, y: 0}
    newSize: {x: 0, y: 0}
    adaptiveTilingThreshold: 0
    drawMode: 0
    adaptiveTiling: 0
  m_AutoTiling: 0
  m_Points:
    m_Paths:
    - - {x: 14.1, y: 6.5}
      - {x: -3.8, y: 6.5}
      - {x: -3.8, y: -3.4}
      - {x: 14.1, y: -3.4}
  m_UseDelaunayMesh: 0
--- !u!1 &326640337
GameObject:
  m_ObjectHideFlags: 0
  m_CorrespondingSourceObject: {fileID: 0}
  m_PrefabInstance: {fileID: 0}
  m_PrefabAsset: {fileID: 0}
  serializedVersion: 6
  m_Component:
  - component: {fileID: 326640340}
  - component: {fileID: 326640339}
  - component: {fileID: 326640338}
  - component: {fileID: 326640342}
  - component: {fileID: 326640341}
  m_Layer: 0
  m_Name: Player
  m_TagString: Player
  m_Icon: {fileID: 0}
  m_NavMeshLayer: 0
  m_StaticEditorFlags: 0
  m_IsActive: 1
--- !u!114 &326640338
MonoBehaviour:
  m_ObjectHideFlags: 0
  m_CorrespondingSourceObject: {fileID: 0}
  m_PrefabInstance: {fileID: 0}
  m_PrefabAsset: {fileID: 0}
  m_GameObject: {fileID: 326640337}
  m_Enabled: 1
  m_EditorHideFlags: 0
  m_Script: {fileID: 11500000, guid: 8f68e8b6d5d8b024898100c363ac4335, type: 3}
  m_Name: 
  m_EditorClassIdentifier: 
  playerHealth: 3
  playerSprite: {fileID: 326640339}
  tilemap: {fileID: 1786258571}
  moveSpeed: 5
  invulnerabilityDuration: 4
  isInvulnerable: 0
--- !u!212 &326640339
SpriteRenderer:
  m_ObjectHideFlags: 0
  m_CorrespondingSourceObject: {fileID: 0}
  m_PrefabInstance: {fileID: 0}
  m_PrefabAsset: {fileID: 0}
  m_GameObject: {fileID: 326640337}
  m_Enabled: 1
  m_CastShadows: 0
  m_ReceiveShadows: 0
  m_DynamicOccludee: 1
  m_StaticShadowCaster: 0
  m_MotionVectors: 1
  m_LightProbeUsage: 1
  m_ReflectionProbeUsage: 1
  m_RayTracingMode: 0
  m_RayTraceProcedural: 0
  m_RayTracingAccelStructBuildFlagsOverride: 0
  m_RayTracingAccelStructBuildFlags: 1
  m_SmallMeshCulling: 1
  m_RenderingLayerMask: 1
  m_RendererPriority: 0
  m_Materials:
  - {fileID: 2100000, guid: a97c105638bdf8b4a8650670310a4cd3, type: 2}
  m_StaticBatchInfo:
    firstSubMesh: 0
    subMeshCount: 0
  m_StaticBatchRoot: {fileID: 0}
  m_ProbeAnchor: {fileID: 0}
  m_LightProbeVolumeOverride: {fileID: 0}
  m_ScaleInLightmap: 1
  m_ReceiveGI: 1
  m_PreserveUVs: 0
  m_IgnoreNormalsForChartDetection: 0
  m_ImportantGI: 0
  m_StitchLightmapSeams: 1
  m_SelectedEditorRenderState: 0
  m_MinimumChartSize: 4
  m_AutoUVMaxDistance: 0.5
  m_AutoUVMaxAngle: 89
  m_LightmapParameters: {fileID: 0}
  m_SortingLayerID: 0
  m_SortingLayer: 0
  m_SortingOrder: 0
  m_Sprite: {fileID: 7152930139536384079, guid: df6a8c21bfa56da4e9ba5c75a95c887d, type: 3}
  m_Color: {r: 1, g: 1, b: 1, a: 1}
  m_FlipX: 0
  m_FlipY: 0
  m_DrawMode: 0
  m_Size: {x: 1, y: 1}
  m_AdaptiveModeThreshold: 0.5
  m_SpriteTileMode: 0
  m_WasSpriteAssigned: 1
  m_MaskInteraction: 0
  m_SpriteSortPoint: 0
--- !u!4 &326640340
Transform:
  m_ObjectHideFlags: 0
  m_CorrespondingSourceObject: {fileID: 0}
  m_PrefabInstance: {fileID: 0}
  m_PrefabAsset: {fileID: 0}
  m_GameObject: {fileID: 326640337}
  serializedVersion: 2
  m_LocalRotation: {x: 0, y: 0, z: 0, w: 1}
  m_LocalPosition: {x: -3.5, y: -1.51, z: 1}
  m_LocalScale: {x: 0.235952, y: 0.235952, z: 0.235952}
  m_ConstrainProportionsScale: 1
  m_Children: []
  m_Father: {fileID: 0}
  m_LocalEulerAnglesHint: {x: 0, y: 0, z: 0}
--- !u!61 &326640341
BoxCollider2D:
  m_ObjectHideFlags: 0
  m_CorrespondingSourceObject: {fileID: 0}
  m_PrefabInstance: {fileID: 0}
  m_PrefabAsset: {fileID: 0}
  m_GameObject: {fileID: 326640337}
  m_Enabled: 1
  serializedVersion: 3
  m_Density: 1
  m_Material: {fileID: 0}
  m_IncludeLayers:
    serializedVersion: 2
    m_Bits: 0
  m_ExcludeLayers:
    serializedVersion: 2
    m_Bits: 0
  m_LayerOverridePriority: 0
  m_ForceSendLayers:
    serializedVersion: 2
    m_Bits: 4294967295
  m_ForceReceiveLayers:
    serializedVersion: 2
    m_Bits: 4294967295
  m_ContactCaptureLayers:
    serializedVersion: 2
    m_Bits: 4294967295
  m_CallbackLayers:
    serializedVersion: 2
    m_Bits: 4294967295
  m_IsTrigger: 0
  m_UsedByEffector: 0
  m_CompositeOperation: 0
  m_CompositeOrder: 0
  m_Offset: {x: 0, y: 0}
  m_SpriteTilingProperty:
    border: {x: 0, y: 0, z: 0, w: 0}
    pivot: {x: 0.5, y: 0.5}
    oldSize: {x: 3.82, y: 3.84}
    newSize: {x: 1, y: 1}
    adaptiveTilingThreshold: 0.5
    drawMode: 0
    adaptiveTiling: 0
  m_AutoTiling: 0
  m_Size: {x: 0.5, y: 0.5}
  m_EdgeRadius: 0
--- !u!50 &326640342
Rigidbody2D:
  serializedVersion: 5
  m_ObjectHideFlags: 0
  m_CorrespondingSourceObject: {fileID: 0}
  m_PrefabInstance: {fileID: 0}
  m_PrefabAsset: {fileID: 0}
  m_GameObject: {fileID: 326640337}
  m_BodyType: 1
  m_Simulated: 1
  m_UseFullKinematicContacts: 1
  m_UseAutoMass: 0
  m_Mass: 1
  m_LinearDamping: 0
  m_AngularDamping: 0.05
  m_GravityScale: 1
  m_Material: {fileID: 0}
  m_IncludeLayers:
    serializedVersion: 2
    m_Bits: 0
  m_ExcludeLayers:
    serializedVersion: 2
    m_Bits: 0
  m_Interpolate: 0
  m_SleepingMode: 1
  m_CollisionDetection: 0
  m_Constraints: 0
--- !u!1 &431618685
GameObject:
  m_ObjectHideFlags: 0
  m_CorrespondingSourceObject: {fileID: 0}
  m_PrefabInstance: {fileID: 0}
  m_PrefabAsset: {fileID: 0}
  serializedVersion: 6
  m_Component:
  - component: {fileID: 431618686}
  m_Layer: 0
  m_Name: MapBounds
  m_TagString: Untagged
  m_Icon: {fileID: 0}
  m_NavMeshLayer: 0
  m_StaticEditorFlags: 0
  m_IsActive: 1
--- !u!4 &431618686
Transform:
  m_ObjectHideFlags: 0
  m_CorrespondingSourceObject: {fileID: 0}
  m_PrefabInstance: {fileID: 0}
  m_PrefabAsset: {fileID: 0}
  m_GameObject: {fileID: 431618685}
  serializedVersion: 2
  m_LocalRotation: {x: 0, y: 0, z: 0, w: 1}
  m_LocalPosition: {x: -5.1499996, y: -1.5100002, z: -9}
  m_LocalScale: {x: 1, y: 1, z: 1}
  m_ConstrainProportionsScale: 0
  m_Children:
  - {fileID: 229792047}
  m_Father: {fileID: 0}
  m_LocalEulerAnglesHint: {x: 0, y: 0, z: 0}
--- !u!1 &552317495
GameObject:
  m_ObjectHideFlags: 0
  m_CorrespondingSourceObject: {fileID: 0}
  m_PrefabInstance: {fileID: 0}
  m_PrefabAsset: {fileID: 0}
  serializedVersion: 6
  m_Component:
  - component: {fileID: 552317498}
  - component: {fileID: 552317497}
  - component: {fileID: 552317496}
  - component: {fileID: 552317499}
  m_Layer: 0
  m_Name: CamFollow
  m_TagString: Untagged
  m_Icon: {fileID: 0}
  m_NavMeshLayer: 0
  m_StaticEditorFlags: 0
  m_IsActive: 1
--- !u!114 &552317496
MonoBehaviour:
  m_ObjectHideFlags: 0
  m_CorrespondingSourceObject: {fileID: 0}
  m_PrefabInstance: {fileID: 0}
  m_PrefabAsset: {fileID: 0}
  m_GameObject: {fileID: 552317495}
  m_Enabled: 1
  m_EditorHideFlags: 0
  m_Script: {fileID: 11500000, guid: 886251e9a18ece04ea8e61686c173e1b, type: 3}
  m_Name: 
  m_EditorClassIdentifier: 
  CameraDistance: 10
  DeadZoneDepth: 0
  Composition:
    ScreenPosition: {x: 0, y: 0}
    DeadZone:
      Enabled: 0
      Size: {x: 0.2, y: 0.2}
    HardLimits:
      Enabled: 0
      Size: {x: 0.8, y: 0.8}
      Offset: {x: 0, y: 0}
  CenterOnActivate: 1
  TargetOffset: {x: 0, y: 0, z: 0}
  Damping: {x: 0.1, y: 0.1, z: 0.1}
  Lookahead:
    Enabled: 0
    Time: 0
    Smoothing: 0
    IgnoreY: 0
--- !u!114 &552317497
MonoBehaviour:
  m_ObjectHideFlags: 0
  m_CorrespondingSourceObject: {fileID: 0}
  m_PrefabInstance: {fileID: 0}
  m_PrefabAsset: {fileID: 0}
  m_GameObject: {fileID: 552317495}
  m_Enabled: 1
  m_EditorHideFlags: 0
  m_Script: {fileID: 11500000, guid: f9dfa5b682dcd46bda6128250e975f58, type: 3}
  m_Name: 
  m_EditorClassIdentifier: 
  Priority:
    Enabled: 0
    m_Value: 0
  OutputChannel: 1
  StandbyUpdate: 2
  m_StreamingVersion: 20241001
  m_LegacyPriority: 0
  Target:
    TrackingTarget: {fileID: 326640340}
    LookAtTarget: {fileID: 0}
    CustomLookAtTarget: 0
  Lens:
    FieldOfView: 60
    OrthographicSize: 3
    NearClipPlane: 0.3
    FarClipPlane: 1000
    Dutch: 0
    ModeOverride: 0
    PhysicalProperties:
      GateFit: 2
      SensorSize: {x: 21.946, y: 16.002}
      LensShift: {x: 0, y: 0}
      FocusDistance: 10
      Iso: 200
      ShutterSpeed: 0.005
      Aperture: 16
      BladeCount: 5
      Curvature: {x: 2, y: 11}
      BarrelClipping: 0.25
      Anamorphism: 0
  BlendHint: 0
--- !u!4 &552317498
Transform:
  m_ObjectHideFlags: 0
  m_CorrespondingSourceObject: {fileID: 0}
  m_PrefabInstance: {fileID: 0}
  m_PrefabAsset: {fileID: 0}
  m_GameObject: {fileID: 552317495}
  serializedVersion: 2
  m_LocalRotation: {x: 0, y: 0, z: 0, w: 1}
  m_LocalPosition: {x: -5.15, y: -1.51, z: -9}
  m_LocalScale: {x: 0.1, y: 0.1, z: 0.1}
  m_ConstrainProportionsScale: 0
  m_Children: []
  m_Father: {fileID: 0}
  m_LocalEulerAnglesHint: {x: 0, y: 0, z: 0}
--- !u!114 &552317499
MonoBehaviour:
  m_ObjectHideFlags: 0
  m_CorrespondingSourceObject: {fileID: 0}
  m_PrefabInstance: {fileID: 0}
  m_PrefabAsset: {fileID: 0}
  m_GameObject: {fileID: 552317495}
  m_Enabled: 1
  m_EditorHideFlags: 0
  m_Script: {fileID: 11500000, guid: f453f694addf4275988fac205bc91968, type: 3}
  m_Name: 
  m_EditorClassIdentifier: 
  BoundingShape2D: {fileID: 229792048}
  Damping: 0.5
  SlowingDistance: 5
  OversizeWindow:
    Enabled: 0
    MaxWindowSize: 0
    Padding: 0
  m_LegacyMaxWindowSize: -2
--- !u!1 &810906865
GameObject:
  m_ObjectHideFlags: 0
  m_CorrespondingSourceObject: {fileID: 0}
  m_PrefabInstance: {fileID: 0}
  m_PrefabAsset: {fileID: 0}
  serializedVersion: 6
  m_Component:
  - component: {fileID: 810906867}
  - component: {fileID: 810906866}
  m_Layer: 0
  m_Name: Metronome
  m_TagString: Untagged
  m_Icon: {fileID: 0}
  m_NavMeshLayer: 0
  m_StaticEditorFlags: 0
  m_IsActive: 1
--- !u!82 &810906866
AudioSource:
  m_ObjectHideFlags: 0
  m_CorrespondingSourceObject: {fileID: 0}
  m_PrefabInstance: {fileID: 0}
  m_PrefabAsset: {fileID: 0}
  m_GameObject: {fileID: 810906865}
  m_Enabled: 1
  serializedVersion: 4
  OutputAudioMixerGroup: {fileID: 0}
  m_audioClip: {fileID: 0}
  m_Resource: {fileID: 0}
  m_PlayOnAwake: 0
  m_Volume: 1
  m_Pitch: 1
  Loop: 0
  Mute: 0
  Spatialize: 0
  SpatializePostEffects: 0
  Priority: 0
  DopplerLevel: 1
  MinDistance: 1
  MaxDistance: 500
  Pan2D: 0
  rolloffMode: 0
  BypassEffects: 0
  BypassListenerEffects: 0
  BypassReverbZones: 0
  rolloffCustomCurve:
    serializedVersion: 2
    m_Curve:
    - serializedVersion: 3
      time: 0
      value: 1
      inSlope: 0
      outSlope: 0
      tangentMode: 0
      weightedMode: 0
      inWeight: 0.33333334
      outWeight: 0.33333334
    - serializedVersion: 3
      time: 1
      value: 0
      inSlope: 0
      outSlope: 0
      tangentMode: 0
      weightedMode: 0
      inWeight: 0.33333334
      outWeight: 0.33333334
    m_PreInfinity: 2
    m_PostInfinity: 2
    m_RotationOrder: 4
  panLevelCustomCurve:
    serializedVersion: 2
    m_Curve:
    - serializedVersion: 3
      time: 0
      value: 0
      inSlope: 0
      outSlope: 0
      tangentMode: 0
      weightedMode: 0
      inWeight: 0.33333334
      outWeight: 0.33333334
    m_PreInfinity: 2
    m_PostInfinity: 2
    m_RotationOrder: 4
  spreadCustomCurve:
    serializedVersion: 2
    m_Curve:
    - serializedVersion: 3
      time: 0
      value: 0
      inSlope: 0
      outSlope: 0
      tangentMode: 0
      weightedMode: 0
      inWeight: 0.33333334
      outWeight: 0.33333334
    m_PreInfinity: 2
    m_PostInfinity: 2
    m_RotationOrder: 4
  reverbZoneMixCustomCurve:
    serializedVersion: 2
    m_Curve:
    - serializedVersion: 3
      time: 0
      value: 1
      inSlope: 0
      outSlope: 0
      tangentMode: 0
      weightedMode: 0
      inWeight: 0.33333334
      outWeight: 0.33333334
    m_PreInfinity: 2
    m_PostInfinity: 2
    m_RotationOrder: 4
--- !u!4 &810906867
Transform:
  m_ObjectHideFlags: 0
  m_CorrespondingSourceObject: {fileID: 0}
  m_PrefabInstance: {fileID: 0}
  m_PrefabAsset: {fileID: 0}
  m_GameObject: {fileID: 810906865}
  serializedVersion: 2
  m_LocalRotation: {x: 0, y: 0, z: 0, w: 1}
  m_LocalPosition: {x: 0, y: 0, z: 0}
  m_LocalScale: {x: 1, y: 1, z: 1}
  m_ConstrainProportionsScale: 0
  m_Children: []
  m_Father: {fileID: 923927996}
  m_LocalEulerAnglesHint: {x: 0, y: 0, z: 0}
--- !u!1 &923927993
GameObject:
  m_ObjectHideFlags: 0
  m_CorrespondingSourceObject: {fileID: 0}
  m_PrefabInstance: {fileID: 0}
  m_PrefabAsset: {fileID: 0}
  serializedVersion: 6
  m_Component:
  - component: {fileID: 923927996}
  - component: {fileID: 923927997}
  m_Layer: 0
  m_Name: MusicController
  m_TagString: Untagged
  m_Icon: {fileID: 0}
  m_NavMeshLayer: 0
  m_StaticEditorFlags: 0
  m_IsActive: 1
--- !u!4 &923927996
Transform:
  m_ObjectHideFlags: 0
  m_CorrespondingSourceObject: {fileID: 0}
  m_PrefabInstance: {fileID: 0}
  m_PrefabAsset: {fileID: 0}
  m_GameObject: {fileID: 923927993}
  serializedVersion: 2
  m_LocalRotation: {x: 0, y: 0, z: 0, w: 1}
  m_LocalPosition: {x: 451.09824, y: 263.20123, z: -3.238757}
  m_LocalScale: {x: 1, y: 1, z: 1}
  m_ConstrainProportionsScale: 0
  m_Children:
  - {fileID: 198334971}
  - {fileID: 810906867}
  m_Father: {fileID: 0}
  m_LocalEulerAnglesHint: {x: 0, y: 0, z: 0}
--- !u!114 &923927997
MonoBehaviour:
  m_ObjectHideFlags: 0
  m_CorrespondingSourceObject: {fileID: 0}
  m_PrefabInstance: {fileID: 0}
  m_PrefabAsset: {fileID: 0}
  m_GameObject: {fileID: 923927993}
  m_Enabled: 1
  m_EditorHideFlags: 0
  m_Script: {fileID: 11500000, guid: 30d16061e7ec6c646a9ba8172913c512, type: 3}
  m_Name: 
  m_EditorClassIdentifier: 
  bpm: 104
  interval:
    steps: 1
    onIntervalReached:
      m_PersistentCalls:
        m_Calls:
        - m_Target: {fileID: 923927997}
          m_TargetAssemblyTypeName: BPMController, Assembly-CSharp
          m_MethodName: PlayMetronomeSFX
          m_Mode: 1
          m_Arguments:
            m_ObjectArgument: {fileID: 0}
            m_ObjectArgumentAssemblyTypeName: UnityEngine.Object, UnityEngine
            m_IntArgument: 0
            m_FloatArgument: 0
            m_StringArgument: 
            m_BoolArgument: 0
          m_CallState: 2
        - m_Target: {fileID: 1296353523}
          m_TargetAssemblyTypeName: EnemyController, Assembly-CSharp
          m_MethodName: OnIntervalReached
          m_Mode: 0
          m_Arguments:
            m_ObjectArgument: {fileID: 0}
            m_ObjectArgumentAssemblyTypeName: 
            m_IntArgument: 0
            m_FloatArgument: 0
            m_StringArgument: 
            m_BoolArgument: 0
          m_CallState: 2
        - m_Target: {fileID: 1618303025}
          m_TargetAssemblyTypeName: TrapController, Assembly-CSharp
          m_MethodName: ToggleTrap
          m_Mode: 1
          m_Arguments:
            m_ObjectArgument: {fileID: 0}
            m_ObjectArgumentAssemblyTypeName: UnityEngine.Object, UnityEngine
            m_IntArgument: 0
            m_FloatArgument: 0
            m_StringArgument: 
            m_BoolArgument: 0
          m_CallState: 2
        - m_Target: {fileID: 326640338}
          m_TargetAssemblyTypeName: PlayerController, Assembly-CSharp
          m_MethodName: TickInvulnerability
          m_Mode: 1
          m_Arguments:
            m_ObjectArgument: {fileID: 0}
            m_ObjectArgumentAssemblyTypeName: UnityEngine.Object, UnityEngine
            m_IntArgument: 0
            m_FloatArgument: 0
            m_StringArgument: 
            m_BoolArgument: 0
          m_CallState: 2
  musicStartOffset: -0.1
  BGM: {fileID: 8300000, guid: e9e62ed87a800a947a842259f001df02, type: 3}
  Metronome_SFX: {fileID: 8300000, guid: 72c6e868e4f66924a93220be6948ffe2, type: 3}
  BGM_Player: {fileID: 198334970}
  Metronome_SFX_Player: {fileID: 810906866}
--- !u!1 &1296353522
GameObject:
  m_ObjectHideFlags: 0
  m_CorrespondingSourceObject: {fileID: 0}
  m_PrefabInstance: {fileID: 0}
  m_PrefabAsset: {fileID: 0}
  serializedVersion: 6
  m_Component:
  - component: {fileID: 1296353524}
  - component: {fileID: 1296353523}
  m_Layer: 9
  m_Name: EnemyController
  m_TagString: Untagged
  m_Icon: {fileID: 0}
  m_NavMeshLayer: 0
  m_StaticEditorFlags: 0
  m_IsActive: 1
--- !u!114 &1296353523
MonoBehaviour:
  m_ObjectHideFlags: 0
  m_CorrespondingSourceObject: {fileID: 0}
  m_PrefabInstance: {fileID: 0}
  m_PrefabAsset: {fileID: 0}
  m_GameObject: {fileID: 1296353522}
  m_Enabled: 1
  m_EditorHideFlags: 0
  m_Script: {fileID: 11500000, guid: 1943dc1efbcf96d418ec185bd2cec936, type: 3}
  m_Name: 
  m_EditorClassIdentifier: 
<<<<<<< HEAD
  gridTilemap: {fileID: 1786258571}
  spawnGridCoords: {x: 0, y: -1}
  moveRoot: {fileID: 1463938939}
  moveEveryNIntervals: 1
  moveOffset: 0
  stepDistance: 1
  snapToGrid: 1
  smoothStep: 1
  moveLerpFractionOfInterval: 0.35
  bpmForSmoothing: 120
  intervalBeatsForSmoothing: 1
  stepsUpStart: 3
  stepsRight: 6
  stepsDown: 6
  stepsLeft: 6
  stepsUpEnd: 3
  logPhysicsCollisions: 1
  useColliderSize: 1
  boxCheckSize: {x: 0.8, y: 0.8}
  includeTriggers: 1
  physicsMask:
    serializedVersion: 2
    m_Bits: 4294967295
  logTilemapCollisions: 0
  collisionTilemap: {fileID: 1786258571}
  player: {fileID: 326640338}
  damageAmount: 1
  canDamagePlayer: 1
  debugLogs: 1
=======
>>>>>>> 1b9fb33c
--- !u!4 &1296353524
Transform:
  m_ObjectHideFlags: 0
  m_CorrespondingSourceObject: {fileID: 0}
  m_PrefabInstance: {fileID: 0}
  m_PrefabAsset: {fileID: 0}
  m_GameObject: {fileID: 1296353522}
  serializedVersion: 2
  m_LocalRotation: {x: -0, y: -0, z: -0, w: 1}
  m_LocalPosition: {x: 1.38, y: 0.59, z: 0}
  m_LocalScale: {x: 0.948034, y: 0.9663584, z: 1}
  m_ConstrainProportionsScale: 0
  m_Children:
  - {fileID: 1463938939}
  m_Father: {fileID: 0}
  m_LocalEulerAnglesHint: {x: 0, y: 0, z: 0}
--- !u!19719996 &1332407991 stripped
TilemapCollider2D:
  m_CorrespondingSourceObject: {fileID: 7383949297900324655, guid: 04aef4a7dfaabc241898a0e14a9b890a, type: 3}
  m_PrefabInstance: {fileID: 55321489}
  m_PrefabAsset: {fileID: 0}
--- !u!212 &1463938938
SpriteRenderer:
  m_ObjectHideFlags: 0
  m_CorrespondingSourceObject: {fileID: 0}
  m_PrefabInstance: {fileID: 0}
  m_PrefabAsset: {fileID: 0}
  m_GameObject: {fileID: 1628159345}
  m_Enabled: 1
  m_CastShadows: 0
  m_ReceiveShadows: 0
  m_DynamicOccludee: 1
  m_StaticShadowCaster: 0
  m_MotionVectors: 1
  m_LightProbeUsage: 1
  m_ReflectionProbeUsage: 1
  m_RayTracingMode: 0
  m_RayTraceProcedural: 0
  m_RayTracingAccelStructBuildFlagsOverride: 0
  m_RayTracingAccelStructBuildFlags: 1
  m_SmallMeshCulling: 1
  m_RenderingLayerMask: 1
  m_RendererPriority: 0
  m_Materials:
  - {fileID: 10754, guid: 0000000000000000f000000000000000, type: 0}
  m_StaticBatchInfo:
    firstSubMesh: 0
    subMeshCount: 0
  m_StaticBatchRoot: {fileID: 0}
  m_ProbeAnchor: {fileID: 0}
  m_LightProbeVolumeOverride: {fileID: 0}
  m_ScaleInLightmap: 1
  m_ReceiveGI: 1
  m_PreserveUVs: 0
  m_IgnoreNormalsForChartDetection: 0
  m_ImportantGI: 0
  m_StitchLightmapSeams: 1
  m_SelectedEditorRenderState: 0
  m_MinimumChartSize: 4
  m_AutoUVMaxDistance: 0.5
  m_AutoUVMaxAngle: 89
  m_LightmapParameters: {fileID: 0}
  m_SortingLayerID: 0
  m_SortingLayer: 0
  m_SortingOrder: 0
  m_Sprite: {fileID: -2413806693520163455, guid: a86470a33a6bf42c4b3595704624658b, type: 3}
  m_Color: {r: 1, g: 1, b: 1, a: 1}
  m_FlipX: 0
  m_FlipY: 0
  m_DrawMode: 0
  m_Size: {x: 0.2, y: 0.2}
  m_AdaptiveModeThreshold: 0.5
  m_SpriteTileMode: 0
  m_WasSpriteAssigned: 1
  m_MaskInteraction: 0
  m_SpriteSortPoint: 0
--- !u!4 &1463938939
Transform:
  m_ObjectHideFlags: 0
  m_CorrespondingSourceObject: {fileID: 0}
  m_PrefabInstance: {fileID: 0}
  m_PrefabAsset: {fileID: 0}
  m_GameObject: {fileID: 1628159345}
  serializedVersion: 2
  m_LocalRotation: {x: -0, y: -0, z: -0, w: 1}
  m_LocalPosition: {x: -1.4556441, y: -0.61053944, z: 0}
  m_LocalScale: {x: 1.0548146, y: 1.0348127, z: 1}
  m_ConstrainProportionsScale: 0
  m_Children: []
  m_Father: {fileID: 1296353524}
  m_LocalEulerAnglesHint: {x: 0, y: 0, z: 0}
--- !u!114 &1618303025 stripped
MonoBehaviour:
  m_CorrespondingSourceObject: {fileID: 7262667729771872887, guid: 04aef4a7dfaabc241898a0e14a9b890a, type: 3}
  m_PrefabInstance: {fileID: 55321489}
  m_PrefabAsset: {fileID: 0}
  m_GameObject: {fileID: 0}
  m_Enabled: 1
  m_EditorHideFlags: 0
  m_Script: {fileID: 11500000, guid: 2b68fe59c205bef4ea64005c7f728ff5, type: 3}
  m_Name: 
  m_EditorClassIdentifier: 
--- !u!1 &1628159345
GameObject:
  m_ObjectHideFlags: 0
  m_CorrespondingSourceObject: {fileID: 0}
  m_PrefabInstance: {fileID: 0}
  m_PrefabAsset: {fileID: 0}
  serializedVersion: 6
  m_Component:
  - component: {fileID: 1463938939}
  - component: {fileID: 1463938938}
  m_Layer: 9
  m_Name: DummyEnemy
  m_TagString: Untagged
  m_Icon: {fileID: 0}
  m_NavMeshLayer: 0
  m_StaticEditorFlags: 0
  m_IsActive: 1
--- !u!1839735485 &1786258571 stripped
Tilemap:
  m_CorrespondingSourceObject: {fileID: 3738521745156982953, guid: 04aef4a7dfaabc241898a0e14a9b890a, type: 3}
  m_PrefabInstance: {fileID: 55321489}
  m_PrefabAsset: {fileID: 0}
--- !u!1660057539 &9223372036854775807
SceneRoots:
  m_ObjectHideFlags: 0
  m_Roots:
  - {fileID: 79554594}
  - {fileID: 923927996}
  - {fileID: 55321489}
  - {fileID: 1296353524}
  - {fileID: 326640340}
<<<<<<< HEAD
  - {fileID: 107265887}
=======
  - {fileID: 552317498}
  - {fileID: 431618686}
>>>>>>> 1b9fb33c
<|MERGE_RESOLUTION|>--- conflicted
+++ resolved
@@ -2029,38 +2029,6 @@
   m_Script: {fileID: 11500000, guid: 1943dc1efbcf96d418ec185bd2cec936, type: 3}
   m_Name: 
   m_EditorClassIdentifier: 
-<<<<<<< HEAD
-  gridTilemap: {fileID: 1786258571}
-  spawnGridCoords: {x: 0, y: -1}
-  moveRoot: {fileID: 1463938939}
-  moveEveryNIntervals: 1
-  moveOffset: 0
-  stepDistance: 1
-  snapToGrid: 1
-  smoothStep: 1
-  moveLerpFractionOfInterval: 0.35
-  bpmForSmoothing: 120
-  intervalBeatsForSmoothing: 1
-  stepsUpStart: 3
-  stepsRight: 6
-  stepsDown: 6
-  stepsLeft: 6
-  stepsUpEnd: 3
-  logPhysicsCollisions: 1
-  useColliderSize: 1
-  boxCheckSize: {x: 0.8, y: 0.8}
-  includeTriggers: 1
-  physicsMask:
-    serializedVersion: 2
-    m_Bits: 4294967295
-  logTilemapCollisions: 0
-  collisionTilemap: {fileID: 1786258571}
-  player: {fileID: 326640338}
-  damageAmount: 1
-  canDamagePlayer: 1
-  debugLogs: 1
-=======
->>>>>>> 1b9fb33c
 --- !u!4 &1296353524
 Transform:
   m_ObjectHideFlags: 0
@@ -2194,9 +2162,5 @@
   - {fileID: 55321489}
   - {fileID: 1296353524}
   - {fileID: 326640340}
-<<<<<<< HEAD
-  - {fileID: 107265887}
-=======
   - {fileID: 552317498}
-  - {fileID: 431618686}
->>>>>>> 1b9fb33c
+  - {fileID: 431618686}