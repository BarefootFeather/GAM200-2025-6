%YAML 1.1
%TAG !u! tag:unity3d.com,2011:
--- !u!29 &1
OcclusionCullingSettings:
  m_ObjectHideFlags: 0
  serializedVersion: 2
  m_OcclusionBakeSettings:
    smallestOccluder: 5
    smallestHole: 0.25
    backfaceThreshold: 100
  m_SceneGUID: 00000000000000000000000000000000
  m_OcclusionCullingData: {fileID: 0}
--- !u!104 &2
RenderSettings:
  m_ObjectHideFlags: 0
  serializedVersion: 10
  m_Fog: 0
  m_FogColor: {r: 0.5, g: 0.5, b: 0.5, a: 1}
  m_FogMode: 3
  m_FogDensity: 0.01
  m_LinearFogStart: 0
  m_LinearFogEnd: 300
  m_AmbientSkyColor: {r: 0.212, g: 0.227, b: 0.259, a: 1}
  m_AmbientEquatorColor: {r: 0.114, g: 0.125, b: 0.133, a: 1}
  m_AmbientGroundColor: {r: 0.047, g: 0.043, b: 0.035, a: 1}
  m_AmbientIntensity: 1
  m_AmbientMode: 3
  m_SubtractiveShadowColor: {r: 0.42, g: 0.478, b: 0.627, a: 1}
  m_SkyboxMaterial: {fileID: 0}
  m_HaloStrength: 0.5
  m_FlareStrength: 1
  m_FlareFadeSpeed: 3
  m_HaloTexture: {fileID: 0}
  m_SpotCookie: {fileID: 10001, guid: 0000000000000000e000000000000000, type: 0}
  m_DefaultReflectionMode: 0
  m_DefaultReflectionResolution: 128
  m_ReflectionBounces: 1
  m_ReflectionIntensity: 1
  m_CustomReflection: {fileID: 0}
  m_Sun: {fileID: 0}
  m_UseRadianceAmbientProbe: 0
--- !u!157 &3
LightmapSettings:
  m_ObjectHideFlags: 0
  serializedVersion: 13
  m_BakeOnSceneLoad: 0
  m_GISettings:
    serializedVersion: 2
    m_BounceScale: 1
    m_IndirectOutputScale: 1
    m_AlbedoBoost: 1
    m_EnvironmentLightingMode: 0
    m_EnableBakedLightmaps: 0
    m_EnableRealtimeLightmaps: 0
  m_LightmapEditorSettings:
    serializedVersion: 12
    m_Resolution: 2
    m_BakeResolution: 40
    m_AtlasSize: 1024
    m_AO: 0
    m_AOMaxDistance: 1
    m_CompAOExponent: 1
    m_CompAOExponentDirect: 0
    m_ExtractAmbientOcclusion: 0
    m_Padding: 2
    m_LightmapParameters: {fileID: 0}
    m_LightmapsBakeMode: 1
    m_TextureCompression: 1
    m_ReflectionCompression: 2
    m_MixedBakeMode: 2
    m_BakeBackend: 1
    m_PVRSampling: 1
    m_PVRDirectSampleCount: 32
    m_PVRSampleCount: 512
    m_PVRBounces: 2
    m_PVREnvironmentSampleCount: 256
    m_PVREnvironmentReferencePointCount: 2048
    m_PVRFilteringMode: 1
    m_PVRDenoiserTypeDirect: 1
    m_PVRDenoiserTypeIndirect: 1
    m_PVRDenoiserTypeAO: 1
    m_PVRFilterTypeDirect: 0
    m_PVRFilterTypeIndirect: 0
    m_PVRFilterTypeAO: 0
    m_PVREnvironmentMIS: 1
    m_PVRCulling: 1
    m_PVRFilteringGaussRadiusDirect: 1
    m_PVRFilteringGaussRadiusIndirect: 1
    m_PVRFilteringGaussRadiusAO: 1
    m_PVRFilteringAtrousPositionSigmaDirect: 0.5
    m_PVRFilteringAtrousPositionSigmaIndirect: 2
    m_PVRFilteringAtrousPositionSigmaAO: 1
    m_ExportTrainingData: 0
    m_TrainingDataDestination: TrainingData
    m_LightProbeSampleCountMultiplier: 4
  m_LightingDataAsset: {fileID: 20201, guid: 0000000000000000f000000000000000, type: 0}
  m_LightingSettings: {fileID: 0}
--- !u!196 &4
NavMeshSettings:
  serializedVersion: 2
  m_ObjectHideFlags: 0
  m_BuildSettings:
    serializedVersion: 3
    agentTypeID: 0
    agentRadius: 0.5
    agentHeight: 2
    agentSlope: 45
    agentClimb: 0.4
    ledgeDropHeight: 0
    maxJumpAcrossDistance: 0
    minRegionArea: 2
    manualCellSize: 0
    cellSize: 0.16666667
    manualTileSize: 0
    tileSize: 256
    buildHeightMesh: 0
    maxJobWorkers: 0
    preserveTilesOutsideBounds: 0
    debug:
      m_Flags: 0
  m_NavMeshData: {fileID: 0}
--- !u!1001 &55321489
PrefabInstance:
  m_ObjectHideFlags: 0
  serializedVersion: 2
  m_Modification:
    serializedVersion: 3
    m_TransformParent: {fileID: 0}
    m_Modifications:
    - target: {fileID: 957932111437383798, guid: 04aef4a7dfaabc241898a0e14a9b890a, type: 3}
      propertyPath: m_MaskInteraction
      value: 0
      objectReference: {fileID: 0}
    - target: {fileID: 1919187018886143848, guid: 04aef4a7dfaabc241898a0e14a9b890a, type: 3}
      propertyPath: m_ColliderPaths.Array.size
      value: 1
      objectReference: {fileID: 0}
    - target: {fileID: 1919187018886143848, guid: 04aef4a7dfaabc241898a0e14a9b890a, type: 3}
      propertyPath: m_ColliderPaths.Array.data[0].m_Collider
      value: 
      objectReference: {fileID: 1332407991}
    - target: {fileID: 1919187018886143848, guid: 04aef4a7dfaabc241898a0e14a9b890a, type: 3}
      propertyPath: m_ColliderPaths.Array.data[0].m_ColliderPaths.Array.size
      value: 7
      objectReference: {fileID: 0}
    - target: {fileID: 1919187018886143848, guid: 04aef4a7dfaabc241898a0e14a9b890a, type: 3}
      propertyPath: m_ColliderPaths.Array.data[0].m_ColliderPaths.Array.data[0].Array.size
      value: 13
      objectReference: {fileID: 0}
    - target: {fileID: 1919187018886143848, guid: 04aef4a7dfaabc241898a0e14a9b890a, type: 3}
      propertyPath: m_ColliderPaths.Array.data[0].m_ColliderPaths.Array.data[1].Array.size
      value: 6
      objectReference: {fileID: 0}
    - target: {fileID: 1919187018886143848, guid: 04aef4a7dfaabc241898a0e14a9b890a, type: 3}
      propertyPath: m_ColliderPaths.Array.data[0].m_ColliderPaths.Array.data[2].Array.size
      value: 43
      objectReference: {fileID: 0}
    - target: {fileID: 1919187018886143848, guid: 04aef4a7dfaabc241898a0e14a9b890a, type: 3}
      propertyPath: m_ColliderPaths.Array.data[0].m_ColliderPaths.Array.data[3].Array.size
      value: 9
      objectReference: {fileID: 0}
    - target: {fileID: 1919187018886143848, guid: 04aef4a7dfaabc241898a0e14a9b890a, type: 3}
      propertyPath: m_ColliderPaths.Array.data[0].m_ColliderPaths.Array.data[4].Array.size
      value: 4
      objectReference: {fileID: 0}
    - target: {fileID: 1919187018886143848, guid: 04aef4a7dfaabc241898a0e14a9b890a, type: 3}
      propertyPath: m_ColliderPaths.Array.data[0].m_ColliderPaths.Array.data[5].Array.size
      value: 7
      objectReference: {fileID: 0}
    - target: {fileID: 1919187018886143848, guid: 04aef4a7dfaabc241898a0e14a9b890a, type: 3}
      propertyPath: m_ColliderPaths.Array.data[0].m_ColliderPaths.Array.data[6].Array.size
      value: 10
      objectReference: {fileID: 0}
    - target: {fileID: 1919187018886143848, guid: 04aef4a7dfaabc241898a0e14a9b890a, type: 3}
      propertyPath: m_ColliderPaths.Array.data[0].m_ColliderPaths.Array.data[0].Array.data[0].X
      value: -62500000
      objectReference: {fileID: 0}
    - target: {fileID: 1919187018886143848, guid: 04aef4a7dfaabc241898a0e14a9b890a, type: 3}
      propertyPath: m_ColliderPaths.Array.data[0].m_ColliderPaths.Array.data[0].Array.data[0].Y
      value: 33750000
      objectReference: {fileID: 0}
    - target: {fileID: 1919187018886143848, guid: 04aef4a7dfaabc241898a0e14a9b890a, type: 3}
      propertyPath: m_ColliderPaths.Array.data[0].m_ColliderPaths.Array.data[0].Array.data[1].X
      value: -63125000
      objectReference: {fileID: 0}
    - target: {fileID: 1919187018886143848, guid: 04aef4a7dfaabc241898a0e14a9b890a, type: 3}
      propertyPath: m_ColliderPaths.Array.data[0].m_ColliderPaths.Array.data[0].Array.data[1].Y
      value: 40000000
      objectReference: {fileID: 0}
    - target: {fileID: 1919187018886143848, guid: 04aef4a7dfaabc241898a0e14a9b890a, type: 3}
      propertyPath: m_ColliderPaths.Array.data[0].m_ColliderPaths.Array.data[0].Array.data[2].X
      value: -63125000
      objectReference: {fileID: 0}
    - target: {fileID: 1919187018886143848, guid: 04aef4a7dfaabc241898a0e14a9b890a, type: 3}
      propertyPath: m_ColliderPaths.Array.data[0].m_ColliderPaths.Array.data[0].Array.data[2].Y
      value: 41875000
      objectReference: {fileID: 0}
    - target: {fileID: 1919187018886143848, guid: 04aef4a7dfaabc241898a0e14a9b890a, type: 3}
      propertyPath: m_ColliderPaths.Array.data[0].m_ColliderPaths.Array.data[0].Array.data[3].X
      value: -64375000
      objectReference: {fileID: 0}
    - target: {fileID: 1919187018886143848, guid: 04aef4a7dfaabc241898a0e14a9b890a, type: 3}
      propertyPath: m_ColliderPaths.Array.data[0].m_ColliderPaths.Array.data[0].Array.data[3].Y
      value: 46875000
      objectReference: {fileID: 0}
    - target: {fileID: 1919187018886143848, guid: 04aef4a7dfaabc241898a0e14a9b890a, type: 3}
      propertyPath: m_ColliderPaths.Array.data[0].m_ColliderPaths.Array.data[0].Array.data[4].X
      value: -68125000
      objectReference: {fileID: 0}
    - target: {fileID: 1919187018886143848, guid: 04aef4a7dfaabc241898a0e14a9b890a, type: 3}
      propertyPath: m_ColliderPaths.Array.data[0].m_ColliderPaths.Array.data[0].Array.data[4].Y
      value: 48125000
      objectReference: {fileID: 0}
    - target: {fileID: 1919187018886143848, guid: 04aef4a7dfaabc241898a0e14a9b890a, type: 3}
      propertyPath: m_ColliderPaths.Array.data[0].m_ColliderPaths.Array.data[0].Array.data[5].X
      value: -71875000
      objectReference: {fileID: 0}
    - target: {fileID: 1919187018886143848, guid: 04aef4a7dfaabc241898a0e14a9b890a, type: 3}
      propertyPath: m_ColliderPaths.Array.data[0].m_ColliderPaths.Array.data[0].Array.data[5].Y
      value: 48125000
      objectReference: {fileID: 0}
    - target: {fileID: 1919187018886143848, guid: 04aef4a7dfaabc241898a0e14a9b890a, type: 3}
      propertyPath: m_ColliderPaths.Array.data[0].m_ColliderPaths.Array.data[0].Array.data[6].X
      value: -77500000
      objectReference: {fileID: 0}
    - target: {fileID: 1919187018886143848, guid: 04aef4a7dfaabc241898a0e14a9b890a, type: 3}
      propertyPath: m_ColliderPaths.Array.data[0].m_ColliderPaths.Array.data[0].Array.data[6].Y
      value: 43125000
      objectReference: {fileID: 0}
    - target: {fileID: 1919187018886143848, guid: 04aef4a7dfaabc241898a0e14a9b890a, type: 3}
      propertyPath: m_ColliderPaths.Array.data[0].m_ColliderPaths.Array.data[0].Array.data[7].X
      value: -77500000
      objectReference: {fileID: 0}
    - target: {fileID: 1919187018886143848, guid: 04aef4a7dfaabc241898a0e14a9b890a, type: 3}
      propertyPath: m_ColliderPaths.Array.data[0].m_ColliderPaths.Array.data[0].Array.data[7].Y
      value: 35000000
      objectReference: {fileID: 0}
    - target: {fileID: 1919187018886143848, guid: 04aef4a7dfaabc241898a0e14a9b890a, type: 3}
      propertyPath: m_ColliderPaths.Array.data[0].m_ColliderPaths.Array.data[0].Array.data[8].X
      value: -73125000
      objectReference: {fileID: 0}
    - target: {fileID: 1919187018886143848, guid: 04aef4a7dfaabc241898a0e14a9b890a, type: 3}
      propertyPath: m_ColliderPaths.Array.data[0].m_ColliderPaths.Array.data[0].Array.data[8].Y
      value: 32500000
      objectReference: {fileID: 0}
    - target: {fileID: 1919187018886143848, guid: 04aef4a7dfaabc241898a0e14a9b890a, type: 3}
      propertyPath: m_ColliderPaths.Array.data[0].m_ColliderPaths.Array.data[0].Array.data[9].X
      value: -70000000
      objectReference: {fileID: 0}
    - target: {fileID: 1919187018886143848, guid: 04aef4a7dfaabc241898a0e14a9b890a, type: 3}
      propertyPath: m_ColliderPaths.Array.data[0].m_ColliderPaths.Array.data[0].Array.data[9].Y
      value: 32500000
      objectReference: {fileID: 0}
    - target: {fileID: 1919187018886143848, guid: 04aef4a7dfaabc241898a0e14a9b890a, type: 3}
      propertyPath: m_ColliderPaths.Array.data[0].m_ColliderPaths.Array.data[1].Array.data[0].X
      value: 10000000
      objectReference: {fileID: 0}
    - target: {fileID: 1919187018886143848, guid: 04aef4a7dfaabc241898a0e14a9b890a, type: 3}
      propertyPath: m_ColliderPaths.Array.data[0].m_ColliderPaths.Array.data[1].Array.data[0].Y
      value: 31875000
      objectReference: {fileID: 0}
    - target: {fileID: 1919187018886143848, guid: 04aef4a7dfaabc241898a0e14a9b890a, type: 3}
      propertyPath: m_ColliderPaths.Array.data[0].m_ColliderPaths.Array.data[1].Array.data[1].X
      value: 10000000
      objectReference: {fileID: 0}
    - target: {fileID: 1919187018886143848, guid: 04aef4a7dfaabc241898a0e14a9b890a, type: 3}
      propertyPath: m_ColliderPaths.Array.data[0].m_ColliderPaths.Array.data[1].Array.data[1].Y
      value: 40000000
      objectReference: {fileID: 0}
    - target: {fileID: 1919187018886143848, guid: 04aef4a7dfaabc241898a0e14a9b890a, type: 3}
      propertyPath: m_ColliderPaths.Array.data[0].m_ColliderPaths.Array.data[1].Array.data[2].X
      value: -20000000
      objectReference: {fileID: 0}
    - target: {fileID: 1919187018886143848, guid: 04aef4a7dfaabc241898a0e14a9b890a, type: 3}
      propertyPath: m_ColliderPaths.Array.data[0].m_ColliderPaths.Array.data[1].Array.data[2].Y
      value: 40000000
      objectReference: {fileID: 0}
    - target: {fileID: 1919187018886143848, guid: 04aef4a7dfaabc241898a0e14a9b890a, type: 3}
      propertyPath: m_ColliderPaths.Array.data[0].m_ColliderPaths.Array.data[1].Array.data[3].X
      value: -20000000
      objectReference: {fileID: 0}
    - target: {fileID: 1919187018886143848, guid: 04aef4a7dfaabc241898a0e14a9b890a, type: 3}
      propertyPath: m_ColliderPaths.Array.data[0].m_ColliderPaths.Array.data[1].Array.data[3].Y
      value: 31875000
      objectReference: {fileID: 0}
    - target: {fileID: 1919187018886143848, guid: 04aef4a7dfaabc241898a0e14a9b890a, type: 3}
      propertyPath: m_ColliderPaths.Array.data[0].m_ColliderPaths.Array.data[1].Array.data[4].X
      value: -18125000
      objectReference: {fileID: 0}
    - target: {fileID: 1919187018886143848, guid: 04aef4a7dfaabc241898a0e14a9b890a, type: 3}
      propertyPath: m_ColliderPaths.Array.data[0].m_ColliderPaths.Array.data[1].Array.data[4].Y
      value: 30000000
      objectReference: {fileID: 0}
    - target: {fileID: 1919187018886143848, guid: 04aef4a7dfaabc241898a0e14a9b890a, type: 3}
      propertyPath: m_ColliderPaths.Array.data[0].m_ColliderPaths.Array.data[1].Array.data[5].X
      value: 8125000
      objectReference: {fileID: 0}
    - target: {fileID: 1919187018886143848, guid: 04aef4a7dfaabc241898a0e14a9b890a, type: 3}
      propertyPath: m_ColliderPaths.Array.data[0].m_ColliderPaths.Array.data[1].Array.data[5].Y
      value: 30000000
      objectReference: {fileID: 0}
    - target: {fileID: 1919187018886143848, guid: 04aef4a7dfaabc241898a0e14a9b890a, type: 3}
      propertyPath: m_ColliderPaths.Array.data[0].m_ColliderPaths.Array.data[2].Array.data[0].X
      value: 60000000
      objectReference: {fileID: 0}
    - target: {fileID: 1919187018886143848, guid: 04aef4a7dfaabc241898a0e14a9b890a, type: 3}
      propertyPath: m_ColliderPaths.Array.data[0].m_ColliderPaths.Array.data[2].Array.data[0].Y
      value: -21250000
      objectReference: {fileID: 0}
    - target: {fileID: 1919187018886143848, guid: 04aef4a7dfaabc241898a0e14a9b890a, type: 3}
      propertyPath: m_ColliderPaths.Array.data[0].m_ColliderPaths.Array.data[2].Array.data[1].X
      value: 59375000
      objectReference: {fileID: 0}
    - target: {fileID: 1919187018886143848, guid: 04aef4a7dfaabc241898a0e14a9b890a, type: 3}
      propertyPath: m_ColliderPaths.Array.data[0].m_ColliderPaths.Array.data[2].Array.data[1].Y
      value: -20000000
      objectReference: {fileID: 0}
    - target: {fileID: 1919187018886143848, guid: 04aef4a7dfaabc241898a0e14a9b890a, type: 3}
      propertyPath: m_ColliderPaths.Array.data[0].m_ColliderPaths.Array.data[2].Array.data[2].X
      value: 58125000
      objectReference: {fileID: 0}
    - target: {fileID: 1919187018886143848, guid: 04aef4a7dfaabc241898a0e14a9b890a, type: 3}
      propertyPath: m_ColliderPaths.Array.data[0].m_ColliderPaths.Array.data[2].Array.data[2].Y
      value: -20000000
      objectReference: {fileID: 0}
    - target: {fileID: 1919187018886143848, guid: 04aef4a7dfaabc241898a0e14a9b890a, type: 3}
      propertyPath: m_ColliderPaths.Array.data[0].m_ColliderPaths.Array.data[2].Array.data[3].X
      value: 60000000
      objectReference: {fileID: 0}
    - target: {fileID: 1919187018886143848, guid: 04aef4a7dfaabc241898a0e14a9b890a, type: 3}
      propertyPath: m_ColliderPaths.Array.data[0].m_ColliderPaths.Array.data[2].Array.data[3].Y
      value: -19375000
      objectReference: {fileID: 0}
    - target: {fileID: 1919187018886143848, guid: 04aef4a7dfaabc241898a0e14a9b890a, type: 3}
      propertyPath: m_ColliderPaths.Array.data[0].m_ColliderPaths.Array.data[2].Array.data[4].X
      value: 60000000
      objectReference: {fileID: 0}
    - target: {fileID: 1919187018886143848, guid: 04aef4a7dfaabc241898a0e14a9b890a, type: 3}
      propertyPath: m_ColliderPaths.Array.data[0].m_ColliderPaths.Array.data[2].Array.data[4].Y
      value: -14375000
      objectReference: {fileID: 0}
    - target: {fileID: 1919187018886143848, guid: 04aef4a7dfaabc241898a0e14a9b890a, type: 3}
      propertyPath: m_ColliderPaths.Array.data[0].m_ColliderPaths.Array.data[2].Array.data[5].X
      value: 62500000
      objectReference: {fileID: 0}
    - target: {fileID: 1919187018886143848, guid: 04aef4a7dfaabc241898a0e14a9b890a, type: 3}
      propertyPath: m_ColliderPaths.Array.data[0].m_ColliderPaths.Array.data[2].Array.data[5].Y
      value: -13750000
      objectReference: {fileID: 0}
    - target: {fileID: 1919187018886143848, guid: 04aef4a7dfaabc241898a0e14a9b890a, type: 3}
      propertyPath: m_ColliderPaths.Array.data[0].m_ColliderPaths.Array.data[2].Array.data[6].X
      value: 63750000
      objectReference: {fileID: 0}
    - target: {fileID: 1919187018886143848, guid: 04aef4a7dfaabc241898a0e14a9b890a, type: 3}
      propertyPath: m_ColliderPaths.Array.data[0].m_ColliderPaths.Array.data[2].Array.data[6].Y
      value: -12500000
      objectReference: {fileID: 0}
    - target: {fileID: 1919187018886143848, guid: 04aef4a7dfaabc241898a0e14a9b890a, type: 3}
      propertyPath: m_ColliderPaths.Array.data[0].m_ColliderPaths.Array.data[2].Array.data[7].X
      value: 63750000
      objectReference: {fileID: 0}
    - target: {fileID: 1919187018886143848, guid: 04aef4a7dfaabc241898a0e14a9b890a, type: 3}
      propertyPath: m_ColliderPaths.Array.data[0].m_ColliderPaths.Array.data[2].Array.data[7].Y
      value: -10000000
      objectReference: {fileID: 0}
    - target: {fileID: 1919187018886143848, guid: 04aef4a7dfaabc241898a0e14a9b890a, type: 3}
      propertyPath: m_ColliderPaths.Array.data[0].m_ColliderPaths.Array.data[2].Array.data[8].X
      value: 63125000
      objectReference: {fileID: 0}
    - target: {fileID: 1919187018886143848, guid: 04aef4a7dfaabc241898a0e14a9b890a, type: 3}
      propertyPath: m_ColliderPaths.Array.data[0].m_ColliderPaths.Array.data[2].Array.data[8].Y
      value: -10000000
      objectReference: {fileID: 0}
    - target: {fileID: 1919187018886143848, guid: 04aef4a7dfaabc241898a0e14a9b890a, type: 3}
      propertyPath: m_ColliderPaths.Array.data[0].m_ColliderPaths.Array.data[2].Array.data[9].X
      value: 68750000
      objectReference: {fileID: 0}
    - target: {fileID: 1919187018886143848, guid: 04aef4a7dfaabc241898a0e14a9b890a, type: 3}
      propertyPath: m_ColliderPaths.Array.data[0].m_ColliderPaths.Array.data[2].Array.data[9].Y
      value: -4375000
      objectReference: {fileID: 0}
    - target: {fileID: 1919187018886143848, guid: 04aef4a7dfaabc241898a0e14a9b890a, type: 3}
      propertyPath: m_ColliderPaths.Array.data[0].m_ColliderPaths.Array.data[3].Array.data[0].X
      value: -60000000
      objectReference: {fileID: 0}
    - target: {fileID: 1919187018886143848, guid: 04aef4a7dfaabc241898a0e14a9b890a, type: 3}
      propertyPath: m_ColliderPaths.Array.data[0].m_ColliderPaths.Array.data[3].Array.data[0].Y
      value: 3750000
      objectReference: {fileID: 0}
    - target: {fileID: 1919187018886143848, guid: 04aef4a7dfaabc241898a0e14a9b890a, type: 3}
      propertyPath: m_ColliderPaths.Array.data[0].m_ColliderPaths.Array.data[3].Array.data[1].X
      value: -60625000
      objectReference: {fileID: 0}
    - target: {fileID: 1919187018886143848, guid: 04aef4a7dfaabc241898a0e14a9b890a, type: 3}
      propertyPath: m_ColliderPaths.Array.data[0].m_ColliderPaths.Array.data[3].Array.data[1].Y
      value: 10000000
      objectReference: {fileID: 0}
    - target: {fileID: 1919187018886143848, guid: 04aef4a7dfaabc241898a0e14a9b890a, type: 3}
      propertyPath: m_ColliderPaths.Array.data[0].m_ColliderPaths.Array.data[3].Array.data[2].X
      value: -60625000
      objectReference: {fileID: 0}
    - target: {fileID: 1919187018886143848, guid: 04aef4a7dfaabc241898a0e14a9b890a, type: 3}
      propertyPath: m_ColliderPaths.Array.data[0].m_ColliderPaths.Array.data[3].Array.data[2].Y
      value: 12500000
      objectReference: {fileID: 0}
    - target: {fileID: 1919187018886143848, guid: 04aef4a7dfaabc241898a0e14a9b890a, type: 3}
      propertyPath: m_ColliderPaths.Array.data[0].m_ColliderPaths.Array.data[3].Array.data[3].X
      value: -63125000
      objectReference: {fileID: 0}
    - target: {fileID: 1919187018886143848, guid: 04aef4a7dfaabc241898a0e14a9b890a, type: 3}
      propertyPath: m_ColliderPaths.Array.data[0].m_ColliderPaths.Array.data[3].Array.data[3].Y
      value: 16875000
      objectReference: {fileID: 0}
    - target: {fileID: 1919187018886143848, guid: 04aef4a7dfaabc241898a0e14a9b890a, type: 3}
      propertyPath: m_ColliderPaths.Array.data[0].m_ColliderPaths.Array.data[3].Array.data[4].X
      value: -68125000
      objectReference: {fileID: 0}
    - target: {fileID: 1919187018886143848, guid: 04aef4a7dfaabc241898a0e14a9b890a, type: 3}
      propertyPath: m_ColliderPaths.Array.data[0].m_ColliderPaths.Array.data[3].Array.data[4].Y
      value: 16875000
      objectReference: {fileID: 0}
    - target: {fileID: 1919187018886143848, guid: 04aef4a7dfaabc241898a0e14a9b890a, type: 3}
      propertyPath: m_ColliderPaths.Array.data[0].m_ColliderPaths.Array.data[3].Array.data[5].X
      value: -70000000
      objectReference: {fileID: 0}
    - target: {fileID: 1919187018886143848, guid: 04aef4a7dfaabc241898a0e14a9b890a, type: 3}
      propertyPath: m_ColliderPaths.Array.data[0].m_ColliderPaths.Array.data[3].Array.data[5].Y
      value: 15000000
      objectReference: {fileID: 0}
    - target: {fileID: 1919187018886143848, guid: 04aef4a7dfaabc241898a0e14a9b890a, type: 3}
      propertyPath: m_ColliderPaths.Array.data[0].m_ColliderPaths.Array.data[3].Array.data[6].X
      value: -70000000
      objectReference: {fileID: 0}
    - target: {fileID: 1919187018886143848, guid: 04aef4a7dfaabc241898a0e14a9b890a, type: 3}
      propertyPath: m_ColliderPaths.Array.data[0].m_ColliderPaths.Array.data[3].Array.data[6].Y
      value: 3750000
      objectReference: {fileID: 0}
    - target: {fileID: 1919187018886143848, guid: 04aef4a7dfaabc241898a0e14a9b890a, type: 3}
      propertyPath: m_ColliderPaths.Array.data[0].m_ColliderPaths.Array.data[3].Array.data[7].X
      value: -66875000
      objectReference: {fileID: 0}
    - target: {fileID: 1919187018886143848, guid: 04aef4a7dfaabc241898a0e14a9b890a, type: 3}
      propertyPath: m_ColliderPaths.Array.data[0].m_ColliderPaths.Array.data[3].Array.data[7].Y
      value: 1250000
      objectReference: {fileID: 0}
    - target: {fileID: 1919187018886143848, guid: 04aef4a7dfaabc241898a0e14a9b890a, type: 3}
      propertyPath: m_ColliderPaths.Array.data[0].m_ColliderPaths.Array.data[3].Array.data[8].X
      value: -62500000
      objectReference: {fileID: 0}
    - target: {fileID: 1919187018886143848, guid: 04aef4a7dfaabc241898a0e14a9b890a, type: 3}
      propertyPath: m_ColliderPaths.Array.data[0].m_ColliderPaths.Array.data[3].Array.data[8].Y
      value: 1250000
      objectReference: {fileID: 0}
    - target: {fileID: 1919187018886143848, guid: 04aef4a7dfaabc241898a0e14a9b890a, type: 3}
      propertyPath: m_ColliderPaths.Array.data[0].m_ColliderPaths.Array.data[4].Array.data[0].Y
      value: -20000000
      objectReference: {fileID: 0}
    - target: {fileID: 1919187018886143848, guid: 04aef4a7dfaabc241898a0e14a9b890a, type: 3}
      propertyPath: m_ColliderPaths.Array.data[0].m_ColliderPaths.Array.data[4].Array.data[1].X
      value: -10000000
      objectReference: {fileID: 0}
    - target: {fileID: 1919187018886143848, guid: 04aef4a7dfaabc241898a0e14a9b890a, type: 3}
      propertyPath: m_ColliderPaths.Array.data[0].m_ColliderPaths.Array.data[4].Array.data[1].Y
      value: -20000000
      objectReference: {fileID: 0}
    - target: {fileID: 1919187018886143848, guid: 04aef4a7dfaabc241898a0e14a9b890a, type: 3}
      propertyPath: m_ColliderPaths.Array.data[0].m_ColliderPaths.Array.data[4].Array.data[2].X
      value: -10000000
      objectReference: {fileID: 0}
    - target: {fileID: 1919187018886143848, guid: 04aef4a7dfaabc241898a0e14a9b890a, type: 3}
      propertyPath: m_ColliderPaths.Array.data[0].m_ColliderPaths.Array.data[4].Array.data[2].Y
      value: -30000000
      objectReference: {fileID: 0}
    - target: {fileID: 1919187018886143848, guid: 04aef4a7dfaabc241898a0e14a9b890a, type: 3}
      propertyPath: m_ColliderPaths.Array.data[0].m_ColliderPaths.Array.data[4].Array.data[3].Y
      value: -30000000
      objectReference: {fileID: 0}
    - target: {fileID: 1919187018886143848, guid: 04aef4a7dfaabc241898a0e14a9b890a, type: 3}
      propertyPath: m_ColliderPaths.Array.data[0].m_ColliderPaths.Array.data[5].Array.data[0].X
      value: -30000000
      objectReference: {fileID: 0}
    - target: {fileID: 1919187018886143848, guid: 04aef4a7dfaabc241898a0e14a9b890a, type: 3}
      propertyPath: m_ColliderPaths.Array.data[0].m_ColliderPaths.Array.data[5].Array.data[0].Y
      value: -31875000
      objectReference: {fileID: 0}
    - target: {fileID: 1919187018886143848, guid: 04aef4a7dfaabc241898a0e14a9b890a, type: 3}
      propertyPath: m_ColliderPaths.Array.data[0].m_ColliderPaths.Array.data[5].Array.data[1].X
      value: -31875000
      objectReference: {fileID: 0}
    - target: {fileID: 1919187018886143848, guid: 04aef4a7dfaabc241898a0e14a9b890a, type: 3}
      propertyPath: m_ColliderPaths.Array.data[0].m_ColliderPaths.Array.data[5].Array.data[1].Y
      value: -30000000
      objectReference: {fileID: 0}
    - target: {fileID: 1919187018886143848, guid: 04aef4a7dfaabc241898a0e14a9b890a, type: 3}
      propertyPath: m_ColliderPaths.Array.data[0].m_ColliderPaths.Array.data[5].Array.data[2].X
      value: -38125000
      objectReference: {fileID: 0}
    - target: {fileID: 1919187018886143848, guid: 04aef4a7dfaabc241898a0e14a9b890a, type: 3}
      propertyPath: m_ColliderPaths.Array.data[0].m_ColliderPaths.Array.data[5].Array.data[2].Y
      value: -30000000
      objectReference: {fileID: 0}
    - target: {fileID: 1919187018886143848, guid: 04aef4a7dfaabc241898a0e14a9b890a, type: 3}
      propertyPath: m_ColliderPaths.Array.data[0].m_ColliderPaths.Array.data[5].Array.data[3].X
      value: -40000000
      objectReference: {fileID: 0}
    - target: {fileID: 1919187018886143848, guid: 04aef4a7dfaabc241898a0e14a9b890a, type: 3}
      propertyPath: m_ColliderPaths.Array.data[0].m_ColliderPaths.Array.data[5].Array.data[3].Y
      value: -31875000
      objectReference: {fileID: 0}
    - target: {fileID: 1919187018886143848, guid: 04aef4a7dfaabc241898a0e14a9b890a, type: 3}
      propertyPath: m_ColliderPaths.Array.data[0].m_ColliderPaths.Array.data[5].Array.data[4].X
      value: -40000000
      objectReference: {fileID: 0}
    - target: {fileID: 1919187018886143848, guid: 04aef4a7dfaabc241898a0e14a9b890a, type: 3}
      propertyPath: m_ColliderPaths.Array.data[0].m_ColliderPaths.Array.data[5].Array.data[4].Y
      value: -39375000
      objectReference: {fileID: 0}
    - target: {fileID: 1919187018886143848, guid: 04aef4a7dfaabc241898a0e14a9b890a, type: 3}
      propertyPath: m_ColliderPaths.Array.data[0].m_ColliderPaths.Array.data[5].Array.data[5].X
      value: -39375000
      objectReference: {fileID: 0}
    - target: {fileID: 1919187018886143848, guid: 04aef4a7dfaabc241898a0e14a9b890a, type: 3}
      propertyPath: m_ColliderPaths.Array.data[0].m_ColliderPaths.Array.data[5].Array.data[5].Y
      value: -40000000
      objectReference: {fileID: 0}
    - target: {fileID: 1919187018886143848, guid: 04aef4a7dfaabc241898a0e14a9b890a, type: 3}
      propertyPath: m_ColliderPaths.Array.data[0].m_ColliderPaths.Array.data[5].Array.data[6].X
      value: -30000000
      objectReference: {fileID: 0}
    - target: {fileID: 1919187018886143848, guid: 04aef4a7dfaabc241898a0e14a9b890a, type: 3}
      propertyPath: m_ColliderPaths.Array.data[0].m_ColliderPaths.Array.data[5].Array.data[6].Y
      value: -40000000
      objectReference: {fileID: 0}
    - target: {fileID: 1919187018886143848, guid: 04aef4a7dfaabc241898a0e14a9b890a, type: 3}
      propertyPath: m_ColliderPaths.Array.data[0].m_ColliderPaths.Array.data[6].Array.data[0].X
      value: 79375000
      objectReference: {fileID: 0}
    - target: {fileID: 1919187018886143848, guid: 04aef4a7dfaabc241898a0e14a9b890a, type: 3}
      propertyPath: m_ColliderPaths.Array.data[0].m_ColliderPaths.Array.data[6].Array.data[0].Y
      value: -45625000
      objectReference: {fileID: 0}
    - target: {fileID: 1919187018886143848, guid: 04aef4a7dfaabc241898a0e14a9b890a, type: 3}
      propertyPath: m_ColliderPaths.Array.data[0].m_ColliderPaths.Array.data[6].Array.data[1].X
      value: 80000000
      objectReference: {fileID: 0}
    - target: {fileID: 1919187018886143848, guid: 04aef4a7dfaabc241898a0e14a9b890a, type: 3}
      propertyPath: m_ColliderPaths.Array.data[0].m_ColliderPaths.Array.data[6].Array.data[1].Y
      value: -43125000
      objectReference: {fileID: 0}
    - target: {fileID: 1919187018886143848, guid: 04aef4a7dfaabc241898a0e14a9b890a, type: 3}
      propertyPath: m_ColliderPaths.Array.data[0].m_ColliderPaths.Array.data[6].Array.data[2].X
      value: 80000000
      objectReference: {fileID: 0}
    - target: {fileID: 1919187018886143848, guid: 04aef4a7dfaabc241898a0e14a9b890a, type: 3}
      propertyPath: m_ColliderPaths.Array.data[0].m_ColliderPaths.Array.data[6].Array.data[2].Y
      value: -36250000
      objectReference: {fileID: 0}
    - target: {fileID: 1919187018886143848, guid: 04aef4a7dfaabc241898a0e14a9b890a, type: 3}
      propertyPath: m_ColliderPaths.Array.data[0].m_ColliderPaths.Array.data[6].Array.data[3].X
      value: 74375000
      objectReference: {fileID: 0}
    - target: {fileID: 1919187018886143848, guid: 04aef4a7dfaabc241898a0e14a9b890a, type: 3}
      propertyPath: m_ColliderPaths.Array.data[0].m_ColliderPaths.Array.data[6].Array.data[3].Y
      value: -32500000
      objectReference: {fileID: 0}
    - target: {fileID: 1919187018886143848, guid: 04aef4a7dfaabc241898a0e14a9b890a, type: 3}
      propertyPath: m_ColliderPaths.Array.data[0].m_ColliderPaths.Array.data[6].Array.data[4].X
      value: 66875000
      objectReference: {fileID: 0}
    - target: {fileID: 1919187018886143848, guid: 04aef4a7dfaabc241898a0e14a9b890a, type: 3}
      propertyPath: m_ColliderPaths.Array.data[0].m_ColliderPaths.Array.data[6].Array.data[4].Y
      value: -32500000
      objectReference: {fileID: 0}
    - target: {fileID: 1919187018886143848, guid: 04aef4a7dfaabc241898a0e14a9b890a, type: 3}
      propertyPath: m_ColliderPaths.Array.data[0].m_ColliderPaths.Array.data[6].Array.data[5].X
      value: 61250000
      objectReference: {fileID: 0}
    - target: {fileID: 1919187018886143848, guid: 04aef4a7dfaabc241898a0e14a9b890a, type: 3}
      propertyPath: m_ColliderPaths.Array.data[0].m_ColliderPaths.Array.data[6].Array.data[5].Y
      value: -36875000
      objectReference: {fileID: 0}
    - target: {fileID: 1919187018886143848, guid: 04aef4a7dfaabc241898a0e14a9b890a, type: 3}
      propertyPath: m_ColliderPaths.Array.data[0].m_ColliderPaths.Array.data[6].Array.data[6].X
      value: 60625000
      objectReference: {fileID: 0}
    - target: {fileID: 1919187018886143848, guid: 04aef4a7dfaabc241898a0e14a9b890a, type: 3}
      propertyPath: m_ColliderPaths.Array.data[0].m_ColliderPaths.Array.data[6].Array.data[6].Y
      value: -40000000
      objectReference: {fileID: 0}
    - target: {fileID: 1919187018886143848, guid: 04aef4a7dfaabc241898a0e14a9b890a, type: 3}
      propertyPath: m_ColliderPaths.Array.data[0].m_ColliderPaths.Array.data[6].Array.data[7].X
      value: 60625000
      objectReference: {fileID: 0}
    - target: {fileID: 1919187018886143848, guid: 04aef4a7dfaabc241898a0e14a9b890a, type: 3}
      propertyPath: m_ColliderPaths.Array.data[0].m_ColliderPaths.Array.data[6].Array.data[7].Y
      value: -44375000
      objectReference: {fileID: 0}
    - target: {fileID: 1919187018886143848, guid: 04aef4a7dfaabc241898a0e14a9b890a, type: 3}
      propertyPath: m_ColliderPaths.Array.data[0].m_ColliderPaths.Array.data[6].Array.data[8].X
      value: 63750000
      objectReference: {fileID: 0}
    - target: {fileID: 1919187018886143848, guid: 04aef4a7dfaabc241898a0e14a9b890a, type: 3}
      propertyPath: m_ColliderPaths.Array.data[0].m_ColliderPaths.Array.data[6].Array.data[8].Y
      value: -48125000
      objectReference: {fileID: 0}
    - target: {fileID: 1919187018886143848, guid: 04aef4a7dfaabc241898a0e14a9b890a, type: 3}
      propertyPath: m_ColliderPaths.Array.data[0].m_ColliderPaths.Array.data[6].Array.data[9].X
      value: 74375000
      objectReference: {fileID: 0}
    - target: {fileID: 1919187018886143848, guid: 04aef4a7dfaabc241898a0e14a9b890a, type: 3}
      propertyPath: m_ColliderPaths.Array.data[0].m_ColliderPaths.Array.data[6].Array.data[9].Y
      value: -48125000
      objectReference: {fileID: 0}
    - target: {fileID: 1919187018886143848, guid: 04aef4a7dfaabc241898a0e14a9b890a, type: 3}
      propertyPath: m_ColliderPaths.Array.data[0].m_ColliderPaths.Array.data[0].Array.data[10].X
      value: -70000000
      objectReference: {fileID: 0}
    - target: {fileID: 1919187018886143848, guid: 04aef4a7dfaabc241898a0e14a9b890a, type: 3}
      propertyPath: m_ColliderPaths.Array.data[0].m_ColliderPaths.Array.data[0].Array.data[10].Y
      value: 31875000
      objectReference: {fileID: 0}
    - target: {fileID: 1919187018886143848, guid: 04aef4a7dfaabc241898a0e14a9b890a, type: 3}
      propertyPath: m_ColliderPaths.Array.data[0].m_ColliderPaths.Array.data[0].Array.data[11].X
      value: -69375000
      objectReference: {fileID: 0}
    - target: {fileID: 1919187018886143848, guid: 04aef4a7dfaabc241898a0e14a9b890a, type: 3}
      propertyPath: m_ColliderPaths.Array.data[0].m_ColliderPaths.Array.data[0].Array.data[11].Y
      value: 31250000
      objectReference: {fileID: 0}
    - target: {fileID: 1919187018886143848, guid: 04aef4a7dfaabc241898a0e14a9b890a, type: 3}
      propertyPath: m_ColliderPaths.Array.data[0].m_ColliderPaths.Array.data[0].Array.data[12].X
      value: -65000000
      objectReference: {fileID: 0}
    - target: {fileID: 1919187018886143848, guid: 04aef4a7dfaabc241898a0e14a9b890a, type: 3}
      propertyPath: m_ColliderPaths.Array.data[0].m_ColliderPaths.Array.data[0].Array.data[12].Y
      value: 31250000
      objectReference: {fileID: 0}
    - target: {fileID: 1919187018886143848, guid: 04aef4a7dfaabc241898a0e14a9b890a, type: 3}
      propertyPath: m_ColliderPaths.Array.data[0].m_ColliderPaths.Array.data[2].Array.data[10].X
      value: 69375000
      objectReference: {fileID: 0}
    - target: {fileID: 1919187018886143848, guid: 04aef4a7dfaabc241898a0e14a9b890a, type: 3}
      propertyPath: m_ColliderPaths.Array.data[0].m_ColliderPaths.Array.data[2].Array.data[11].X
      value: 69375000
      objectReference: {fileID: 0}
    - target: {fileID: 1919187018886143848, guid: 04aef4a7dfaabc241898a0e14a9b890a, type: 3}
      propertyPath: m_ColliderPaths.Array.data[0].m_ColliderPaths.Array.data[2].Array.data[11].Y
      value: 6875000
      objectReference: {fileID: 0}
    - target: {fileID: 1919187018886143848, guid: 04aef4a7dfaabc241898a0e14a9b890a, type: 3}
      propertyPath: m_ColliderPaths.Array.data[0].m_ColliderPaths.Array.data[2].Array.data[12].X
      value: 65000000
      objectReference: {fileID: 0}
    - target: {fileID: 1919187018886143848, guid: 04aef4a7dfaabc241898a0e14a9b890a, type: 3}
      propertyPath: m_ColliderPaths.Array.data[0].m_ColliderPaths.Array.data[2].Array.data[12].Y
      value: 10000000
      objectReference: {fileID: 0}
    - target: {fileID: 1919187018886143848, guid: 04aef4a7dfaabc241898a0e14a9b890a, type: 3}
      propertyPath: m_ColliderPaths.Array.data[0].m_ColliderPaths.Array.data[2].Array.data[13].X
      value: 64375000
      objectReference: {fileID: 0}
    - target: {fileID: 1919187018886143848, guid: 04aef4a7dfaabc241898a0e14a9b890a, type: 3}
      propertyPath: m_ColliderPaths.Array.data[0].m_ColliderPaths.Array.data[2].Array.data[13].Y
      value: 10000000
      objectReference: {fileID: 0}
    - target: {fileID: 1919187018886143848, guid: 04aef4a7dfaabc241898a0e14a9b890a, type: 3}
      propertyPath: m_ColliderPaths.Array.data[0].m_ColliderPaths.Array.data[2].Array.data[14].X
      value: 64375000
      objectReference: {fileID: 0}
    - target: {fileID: 1919187018886143848, guid: 04aef4a7dfaabc241898a0e14a9b890a, type: 3}
      propertyPath: m_ColliderPaths.Array.data[0].m_ColliderPaths.Array.data[2].Array.data[14].Y
      value: 13125000
      objectReference: {fileID: 0}
    - target: {fileID: 1919187018886143848, guid: 04aef4a7dfaabc241898a0e14a9b890a, type: 3}
      propertyPath: m_ColliderPaths.Array.data[0].m_ColliderPaths.Array.data[2].Array.data[15].X
      value: 62500000
      objectReference: {fileID: 0}
    - target: {fileID: 1919187018886143848, guid: 04aef4a7dfaabc241898a0e14a9b890a, type: 3}
      propertyPath: m_ColliderPaths.Array.data[0].m_ColliderPaths.Array.data[2].Array.data[15].Y
      value: 15000000
      objectReference: {fileID: 0}
    - target: {fileID: 1919187018886143848, guid: 04aef4a7dfaabc241898a0e14a9b890a, type: 3}
      propertyPath: m_ColliderPaths.Array.data[0].m_ColliderPaths.Array.data[2].Array.data[16].X
      value: 60000000
      objectReference: {fileID: 0}
    - target: {fileID: 1919187018886143848, guid: 04aef4a7dfaabc241898a0e14a9b890a, type: 3}
      propertyPath: m_ColliderPaths.Array.data[0].m_ColliderPaths.Array.data[2].Array.data[16].Y
      value: 15625000
      objectReference: {fileID: 0}
    - target: {fileID: 1919187018886143848, guid: 04aef4a7dfaabc241898a0e14a9b890a, type: 3}
      propertyPath: m_ColliderPaths.Array.data[0].m_ColliderPaths.Array.data[2].Array.data[17].X
      value: 60000000
      objectReference: {fileID: 0}
    - target: {fileID: 1919187018886143848, guid: 04aef4a7dfaabc241898a0e14a9b890a, type: 3}
      propertyPath: m_ColliderPaths.Array.data[0].m_ColliderPaths.Array.data[2].Array.data[17].Y
      value: 16250000
      objectReference: {fileID: 0}
    - target: {fileID: 1919187018886143848, guid: 04aef4a7dfaabc241898a0e14a9b890a, type: 3}
      propertyPath: m_ColliderPaths.Array.data[0].m_ColliderPaths.Array.data[2].Array.data[18].X
      value: 56250000
      objectReference: {fileID: 0}
    - target: {fileID: 1919187018886143848, guid: 04aef4a7dfaabc241898a0e14a9b890a, type: 3}
      propertyPath: m_ColliderPaths.Array.data[0].m_ColliderPaths.Array.data[2].Array.data[18].Y
      value: 18750000
      objectReference: {fileID: 0}
    - target: {fileID: 1919187018886143848, guid: 04aef4a7dfaabc241898a0e14a9b890a, type: 3}
      propertyPath: m_ColliderPaths.Array.data[0].m_ColliderPaths.Array.data[2].Array.data[19].X
      value: 50000000
      objectReference: {fileID: 0}
    - target: {fileID: 1919187018886143848, guid: 04aef4a7dfaabc241898a0e14a9b890a, type: 3}
      propertyPath: m_ColliderPaths.Array.data[0].m_ColliderPaths.Array.data[2].Array.data[19].Y
      value: 18750000
      objectReference: {fileID: 0}
    - target: {fileID: 1919187018886143848, guid: 04aef4a7dfaabc241898a0e14a9b890a, type: 3}
      propertyPath: m_ColliderPaths.Array.data[0].m_ColliderPaths.Array.data[2].Array.data[20].X
      value: 50000000
      objectReference: {fileID: 0}
    - target: {fileID: 1919187018886143848, guid: 04aef4a7dfaabc241898a0e14a9b890a, type: 3}
      propertyPath: m_ColliderPaths.Array.data[0].m_ColliderPaths.Array.data[2].Array.data[20].Y
      value: 19375000
      objectReference: {fileID: 0}
    - target: {fileID: 1919187018886143848, guid: 04aef4a7dfaabc241898a0e14a9b890a, type: 3}
      propertyPath: m_ColliderPaths.Array.data[0].m_ColliderPaths.Array.data[2].Array.data[21].X
      value: 48125000
      objectReference: {fileID: 0}
    - target: {fileID: 1919187018886143848, guid: 04aef4a7dfaabc241898a0e14a9b890a, type: 3}
      propertyPath: m_ColliderPaths.Array.data[0].m_ColliderPaths.Array.data[2].Array.data[21].Y
      value: 19375000
      objectReference: {fileID: 0}
    - target: {fileID: 1919187018886143848, guid: 04aef4a7dfaabc241898a0e14a9b890a, type: 3}
      propertyPath: m_ColliderPaths.Array.data[0].m_ColliderPaths.Array.data[2].Array.data[22].X
      value: 42500000
      objectReference: {fileID: 0}
    - target: {fileID: 1919187018886143848, guid: 04aef4a7dfaabc241898a0e14a9b890a, type: 3}
      propertyPath: m_ColliderPaths.Array.data[0].m_ColliderPaths.Array.data[2].Array.data[22].Y
      value: 16875000
      objectReference: {fileID: 0}
    - target: {fileID: 1919187018886143848, guid: 04aef4a7dfaabc241898a0e14a9b890a, type: 3}
      propertyPath: m_ColliderPaths.Array.data[0].m_ColliderPaths.Array.data[2].Array.data[23].X
      value: 40000000
      objectReference: {fileID: 0}
    - target: {fileID: 1919187018886143848, guid: 04aef4a7dfaabc241898a0e14a9b890a, type: 3}
      propertyPath: m_ColliderPaths.Array.data[0].m_ColliderPaths.Array.data[2].Array.data[23].Y
      value: 13750000
      objectReference: {fileID: 0}
    - target: {fileID: 1919187018886143848, guid: 04aef4a7dfaabc241898a0e14a9b890a, type: 3}
      propertyPath: m_ColliderPaths.Array.data[0].m_ColliderPaths.Array.data[2].Array.data[24].X
      value: 40000000
      objectReference: {fileID: 0}
    - target: {fileID: 1919187018886143848, guid: 04aef4a7dfaabc241898a0e14a9b890a, type: 3}
      propertyPath: m_ColliderPaths.Array.data[0].m_ColliderPaths.Array.data[2].Array.data[24].Y
      value: 12500000
      objectReference: {fileID: 0}
    - target: {fileID: 1919187018886143848, guid: 04aef4a7dfaabc241898a0e14a9b890a, type: 3}
      propertyPath: m_ColliderPaths.Array.data[0].m_ColliderPaths.Array.data[2].Array.data[25].X
      value: 38750000
      objectReference: {fileID: 0}
    - target: {fileID: 1919187018886143848, guid: 04aef4a7dfaabc241898a0e14a9b890a, type: 3}
      propertyPath: m_ColliderPaths.Array.data[0].m_ColliderPaths.Array.data[2].Array.data[25].Y
      value: 12500000
      objectReference: {fileID: 0}
    - target: {fileID: 1919187018886143848, guid: 04aef4a7dfaabc241898a0e14a9b890a, type: 3}
      propertyPath: m_ColliderPaths.Array.data[0].m_ColliderPaths.Array.data[2].Array.data[26].X
      value: 36875000
      objectReference: {fileID: 0}
    - target: {fileID: 1919187018886143848, guid: 04aef4a7dfaabc241898a0e14a9b890a, type: 3}
      propertyPath: m_ColliderPaths.Array.data[0].m_ColliderPaths.Array.data[2].Array.data[26].Y
      value: 10625000
      objectReference: {fileID: 0}
    - target: {fileID: 1919187018886143848, guid: 04aef4a7dfaabc241898a0e14a9b890a, type: 3}
      propertyPath: m_ColliderPaths.Array.data[0].m_ColliderPaths.Array.data[2].Array.data[27].X
      value: 36875000
      objectReference: {fileID: 0}
    - target: {fileID: 1919187018886143848, guid: 04aef4a7dfaabc241898a0e14a9b890a, type: 3}
      propertyPath: m_ColliderPaths.Array.data[0].m_ColliderPaths.Array.data[2].Array.data[27].Y
      value: 10000000
      objectReference: {fileID: 0}
    - target: {fileID: 1919187018886143848, guid: 04aef4a7dfaabc241898a0e14a9b890a, type: 3}
      propertyPath: m_ColliderPaths.Array.data[0].m_ColliderPaths.Array.data[2].Array.data[28].X
      value: 36250000
      objectReference: {fileID: 0}
    - target: {fileID: 1919187018886143848, guid: 04aef4a7dfaabc241898a0e14a9b890a, type: 3}
      propertyPath: m_ColliderPaths.Array.data[0].m_ColliderPaths.Array.data[2].Array.data[28].Y
      value: 10000000
      objectReference: {fileID: 0}
    - target: {fileID: 1919187018886143848, guid: 04aef4a7dfaabc241898a0e14a9b890a, type: 3}
      propertyPath: m_ColliderPaths.Array.data[0].m_ColliderPaths.Array.data[2].Array.data[29].X
      value: 33125000
      objectReference: {fileID: 0}
    - target: {fileID: 1919187018886143848, guid: 04aef4a7dfaabc241898a0e14a9b890a, type: 3}
      propertyPath: m_ColliderPaths.Array.data[0].m_ColliderPaths.Array.data[2].Array.data[29].Y
      value: 8750000
      objectReference: {fileID: 0}
    - target: {fileID: 1919187018886143848, guid: 04aef4a7dfaabc241898a0e14a9b890a, type: 3}
      propertyPath: m_ColliderPaths.Array.data[0].m_ColliderPaths.Array.data[2].Array.data[30].X
      value: 32500000
      objectReference: {fileID: 0}
    - target: {fileID: 1919187018886143848, guid: 04aef4a7dfaabc241898a0e14a9b890a, type: 3}
      propertyPath: m_ColliderPaths.Array.data[0].m_ColliderPaths.Array.data[2].Array.data[30].Y
      value: 5625000
      objectReference: {fileID: 0}
    - target: {fileID: 1919187018886143848, guid: 04aef4a7dfaabc241898a0e14a9b890a, type: 3}
      propertyPath: m_ColliderPaths.Array.data[0].m_ColliderPaths.Array.data[2].Array.data[31].X
      value: 32500000
      objectReference: {fileID: 0}
    - target: {fileID: 1919187018886143848, guid: 04aef4a7dfaabc241898a0e14a9b890a, type: 3}
      propertyPath: m_ColliderPaths.Array.data[0].m_ColliderPaths.Array.data[2].Array.data[31].Y
      value: -5000000
      objectReference: {fileID: 0}
    - target: {fileID: 1919187018886143848, guid: 04aef4a7dfaabc241898a0e14a9b890a, type: 3}
      propertyPath: m_ColliderPaths.Array.data[0].m_ColliderPaths.Array.data[2].Array.data[32].X
      value: 38125000
      objectReference: {fileID: 0}
    - target: {fileID: 1919187018886143848, guid: 04aef4a7dfaabc241898a0e14a9b890a, type: 3}
      propertyPath: m_ColliderPaths.Array.data[0].m_ColliderPaths.Array.data[2].Array.data[32].Y
      value: -10000000
      objectReference: {fileID: 0}
    - target: {fileID: 1919187018886143848, guid: 04aef4a7dfaabc241898a0e14a9b890a, type: 3}
      propertyPath: m_ColliderPaths.Array.data[0].m_ColliderPaths.Array.data[2].Array.data[33].X
      value: 40000000
      objectReference: {fileID: 0}
    - target: {fileID: 1919187018886143848, guid: 04aef4a7dfaabc241898a0e14a9b890a, type: 3}
      propertyPath: m_ColliderPaths.Array.data[0].m_ColliderPaths.Array.data[2].Array.data[33].Y
      value: -10000000
      objectReference: {fileID: 0}
    - target: {fileID: 1919187018886143848, guid: 04aef4a7dfaabc241898a0e14a9b890a, type: 3}
      propertyPath: m_ColliderPaths.Array.data[0].m_ColliderPaths.Array.data[2].Array.data[34].X
      value: 40000000
      objectReference: {fileID: 0}
    - target: {fileID: 1919187018886143848, guid: 04aef4a7dfaabc241898a0e14a9b890a, type: 3}
      propertyPath: m_ColliderPaths.Array.data[0].m_ColliderPaths.Array.data[2].Array.data[34].Y
      value: -18125000
      objectReference: {fileID: 0}
    - target: {fileID: 1919187018886143848, guid: 04aef4a7dfaabc241898a0e14a9b890a, type: 3}
      propertyPath: m_ColliderPaths.Array.data[0].m_ColliderPaths.Array.data[2].Array.data[35].X
      value: 48125000
      objectReference: {fileID: 0}
    - target: {fileID: 1919187018886143848, guid: 04aef4a7dfaabc241898a0e14a9b890a, type: 3}
      propertyPath: m_ColliderPaths.Array.data[0].m_ColliderPaths.Array.data[2].Array.data[35].Y
      value: -18125000
      objectReference: {fileID: 0}
    - target: {fileID: 1919187018886143848, guid: 04aef4a7dfaabc241898a0e14a9b890a, type: 3}
      propertyPath: m_ColliderPaths.Array.data[0].m_ColliderPaths.Array.data[2].Array.data[36].X
      value: 50000000
      objectReference: {fileID: 0}
    - target: {fileID: 1919187018886143848, guid: 04aef4a7dfaabc241898a0e14a9b890a, type: 3}
      propertyPath: m_ColliderPaths.Array.data[0].m_ColliderPaths.Array.data[2].Array.data[36].Y
      value: -16250000
      objectReference: {fileID: 0}
    - target: {fileID: 1919187018886143848, guid: 04aef4a7dfaabc241898a0e14a9b890a, type: 3}
      propertyPath: m_ColliderPaths.Array.data[0].m_ColliderPaths.Array.data[2].Array.data[37].X
      value: 50000000
      objectReference: {fileID: 0}
    - target: {fileID: 1919187018886143848, guid: 04aef4a7dfaabc241898a0e14a9b890a, type: 3}
      propertyPath: m_ColliderPaths.Array.data[0].m_ColliderPaths.Array.data[2].Array.data[37].Y
      value: -18750000
      objectReference: {fileID: 0}
    - target: {fileID: 1919187018886143848, guid: 04aef4a7dfaabc241898a0e14a9b890a, type: 3}
      propertyPath: m_ColliderPaths.Array.data[0].m_ColliderPaths.Array.data[2].Array.data[38].X
      value: 51875000
      objectReference: {fileID: 0}
    - target: {fileID: 1919187018886143848, guid: 04aef4a7dfaabc241898a0e14a9b890a, type: 3}
      propertyPath: m_ColliderPaths.Array.data[0].m_ColliderPaths.Array.data[2].Array.data[38].Y
      value: -20000000
      objectReference: {fileID: 0}
    - target: {fileID: 1919187018886143848, guid: 04aef4a7dfaabc241898a0e14a9b890a, type: 3}
      propertyPath: m_ColliderPaths.Array.data[0].m_ColliderPaths.Array.data[2].Array.data[39].X
      value: 40625000
      objectReference: {fileID: 0}
    - target: {fileID: 1919187018886143848, guid: 04aef4a7dfaabc241898a0e14a9b890a, type: 3}
      propertyPath: m_ColliderPaths.Array.data[0].m_ColliderPaths.Array.data[2].Array.data[39].Y
      value: -20000000
      objectReference: {fileID: 0}
    - target: {fileID: 1919187018886143848, guid: 04aef4a7dfaabc241898a0e14a9b890a, type: 3}
      propertyPath: m_ColliderPaths.Array.data[0].m_ColliderPaths.Array.data[2].Array.data[40].X
      value: 40000000
      objectReference: {fileID: 0}
    - target: {fileID: 1919187018886143848, guid: 04aef4a7dfaabc241898a0e14a9b890a, type: 3}
      propertyPath: m_ColliderPaths.Array.data[0].m_ColliderPaths.Array.data[2].Array.data[40].Y
      value: -20625000
      objectReference: {fileID: 0}
    - target: {fileID: 1919187018886143848, guid: 04aef4a7dfaabc241898a0e14a9b890a, type: 3}
      propertyPath: m_ColliderPaths.Array.data[0].m_ColliderPaths.Array.data[2].Array.data[41].X
      value: 40000000
      objectReference: {fileID: 0}
    - target: {fileID: 1919187018886143848, guid: 04aef4a7dfaabc241898a0e14a9b890a, type: 3}
      propertyPath: m_ColliderPaths.Array.data[0].m_ColliderPaths.Array.data[2].Array.data[41].Y
      value: -30000000
      objectReference: {fileID: 0}
    - target: {fileID: 1919187018886143848, guid: 04aef4a7dfaabc241898a0e14a9b890a, type: 3}
      propertyPath: m_ColliderPaths.Array.data[0].m_ColliderPaths.Array.data[2].Array.data[42].X
      value: 60000000
      objectReference: {fileID: 0}
    - target: {fileID: 1919187018886143848, guid: 04aef4a7dfaabc241898a0e14a9b890a, type: 3}
      propertyPath: m_ColliderPaths.Array.data[0].m_ColliderPaths.Array.data[2].Array.data[42].Y
      value: -30000000
      objectReference: {fileID: 0}
    - target: {fileID: 3015902456597660764, guid: 04aef4a7dfaabc241898a0e14a9b890a, type: 3}
      propertyPath: m_IsActive
      value: 1
      objectReference: {fileID: 0}
    - target: {fileID: 5617845211402816765, guid: 04aef4a7dfaabc241898a0e14a9b890a, type: 3}
      propertyPath: m_LocalPosition.x
      value: 0
      objectReference: {fileID: 0}
    - target: {fileID: 5617845211402816765, guid: 04aef4a7dfaabc241898a0e14a9b890a, type: 3}
      propertyPath: m_LocalPosition.y
      value: 0
      objectReference: {fileID: 0}
    - target: {fileID: 5617845211402816765, guid: 04aef4a7dfaabc241898a0e14a9b890a, type: 3}
      propertyPath: m_LocalPosition.z
      value: 0
      objectReference: {fileID: 0}
    - target: {fileID: 5617845211402816765, guid: 04aef4a7dfaabc241898a0e14a9b890a, type: 3}
      propertyPath: m_LocalRotation.w
      value: 1
      objectReference: {fileID: 0}
    - target: {fileID: 5617845211402816765, guid: 04aef4a7dfaabc241898a0e14a9b890a, type: 3}
      propertyPath: m_LocalRotation.x
      value: 0
      objectReference: {fileID: 0}
    - target: {fileID: 5617845211402816765, guid: 04aef4a7dfaabc241898a0e14a9b890a, type: 3}
      propertyPath: m_LocalRotation.y
      value: 0
      objectReference: {fileID: 0}
    - target: {fileID: 5617845211402816765, guid: 04aef4a7dfaabc241898a0e14a9b890a, type: 3}
      propertyPath: m_LocalRotation.z
      value: 0
      objectReference: {fileID: 0}
    - target: {fileID: 5617845211402816765, guid: 04aef4a7dfaabc241898a0e14a9b890a, type: 3}
      propertyPath: m_LocalEulerAnglesHint.x
      value: 0
      objectReference: {fileID: 0}
    - target: {fileID: 5617845211402816765, guid: 04aef4a7dfaabc241898a0e14a9b890a, type: 3}
      propertyPath: m_LocalEulerAnglesHint.y
      value: 0
      objectReference: {fileID: 0}
    - target: {fileID: 5617845211402816765, guid: 04aef4a7dfaabc241898a0e14a9b890a, type: 3}
      propertyPath: m_LocalEulerAnglesHint.z
      value: 0
      objectReference: {fileID: 0}
    - target: {fileID: 7262667729771872887, guid: 04aef4a7dfaabc241898a0e14a9b890a, type: 3}
      propertyPath: debug
      value: 
      objectReference: {fileID: 0}
    - target: {fileID: 7262667729771872887, guid: 04aef4a7dfaabc241898a0e14a9b890a, type: 3}
      propertyPath: player
      value: 
      objectReference: {fileID: 326640338}
    - target: {fileID: 8369541144087139214, guid: 04aef4a7dfaabc241898a0e14a9b890a, type: 3}
      propertyPath: m_IsActive
      value: 1
      objectReference: {fileID: 0}
    - target: {fileID: 8957501822554985785, guid: 04aef4a7dfaabc241898a0e14a9b890a, type: 3}
      propertyPath: m_Name
      value: Grid
      objectReference: {fileID: 0}
    - target: {fileID: 9172540885319942326, guid: 04aef4a7dfaabc241898a0e14a9b890a, type: 3}
      propertyPath: m_IsActive
      value: 1
      objectReference: {fileID: 0}
    m_RemovedComponents: []
    m_RemovedGameObjects: []
    m_AddedGameObjects: []
    m_AddedComponents:
    - targetCorrespondingSourceObject: {fileID: 8957501822554985785, guid: 04aef4a7dfaabc241898a0e14a9b890a, type: 3}
      insertIndex: -1
      addedObject: {fileID: 866225653}
  m_SourcePrefab: {fileID: 100100000, guid: 04aef4a7dfaabc241898a0e14a9b890a, type: 3}
--- !u!1 &79554590
GameObject:
  m_ObjectHideFlags: 0
  m_CorrespondingSourceObject: {fileID: 0}
  m_PrefabInstance: {fileID: 0}
  m_PrefabAsset: {fileID: 0}
  serializedVersion: 6
  m_Component:
  - component: {fileID: 79554594}
  - component: {fileID: 79554593}
  - component: {fileID: 79554592}
  - component: {fileID: 79554591}
  - component: {fileID: 79554595}
  m_Layer: 0
  m_Name: Main Camera
  m_TagString: MainCamera
  m_Icon: {fileID: 0}
  m_NavMeshLayer: 0
  m_StaticEditorFlags: 0
  m_IsActive: 1
--- !u!114 &79554591
MonoBehaviour:
  m_ObjectHideFlags: 0
  m_CorrespondingSourceObject: {fileID: 0}
  m_PrefabInstance: {fileID: 0}
  m_PrefabAsset: {fileID: 0}
  m_GameObject: {fileID: 79554590}
  m_Enabled: 1
  m_EditorHideFlags: 0
  m_Script: {fileID: 11500000, guid: a79441f348de89743a2939f4d699eac1, type: 3}
  m_Name: 
  m_EditorClassIdentifier: 
  m_RenderShadows: 1
  m_RequiresDepthTextureOption: 2
  m_RequiresOpaqueTextureOption: 2
  m_CameraType: 0
  m_Cameras: []
  m_RendererIndex: -1
  m_VolumeLayerMask:
    serializedVersion: 2
    m_Bits: 1
  m_VolumeTrigger: {fileID: 0}
  m_VolumeFrameworkUpdateModeOption: 2
  m_RenderPostProcessing: 0
  m_Antialiasing: 0
  m_AntialiasingQuality: 2
  m_StopNaN: 0
  m_Dithering: 0
  m_ClearDepth: 1
  m_AllowXRRendering: 1
  m_AllowHDROutput: 1
  m_UseScreenCoordOverride: 0
  m_ScreenSizeOverride: {x: 0, y: 0, z: 0, w: 0}
  m_ScreenCoordScaleBias: {x: 0, y: 0, z: 0, w: 0}
  m_RequiresDepthTexture: 0
  m_RequiresColorTexture: 0
  m_Version: 2
  m_TaaSettings:
    m_Quality: 3
    m_FrameInfluence: 0.1
    m_JitterScale: 1
    m_MipBias: 0
    m_VarianceClampScale: 0.9
    m_ContrastAdaptiveSharpening: 0
--- !u!81 &79554592
AudioListener:
  m_ObjectHideFlags: 0
  m_CorrespondingSourceObject: {fileID: 0}
  m_PrefabInstance: {fileID: 0}
  m_PrefabAsset: {fileID: 0}
  m_GameObject: {fileID: 79554590}
  m_Enabled: 1
--- !u!20 &79554593
Camera:
  m_ObjectHideFlags: 0
  m_CorrespondingSourceObject: {fileID: 0}
  m_PrefabInstance: {fileID: 0}
  m_PrefabAsset: {fileID: 0}
  m_GameObject: {fileID: 79554590}
  m_Enabled: 1
  serializedVersion: 2
  m_ClearFlags: 1
  m_BackGroundColor: {r: 0.19215687, g: 0.3019608, b: 0.4745098, a: 0}
  m_projectionMatrixMode: 1
  m_GateFitMode: 2
  m_FOVAxisMode: 0
  m_Iso: 200
  m_ShutterSpeed: 0.005
  m_Aperture: 16
  m_FocusDistance: 10
  m_FocalLength: 13.858139
  m_BladeCount: 5
  m_Curvature: {x: 2, y: 11}
  m_BarrelClipping: 0.25
  m_Anamorphism: 0
  m_SensorSize: {x: 21.946, y: 16.002}
  m_LensShift: {x: 0, y: 0}
  m_NormalizedViewPortRect:
    serializedVersion: 2
    x: 0
    y: 0
    width: 1
    height: 1
  near clip plane: 0.3
  far clip plane: 1000
  field of view: 60
  orthographic: 1
  orthographic size: 3
  m_Depth: -1
  m_CullingMask:
    serializedVersion: 2
    m_Bits: 4294967295
  m_RenderingPath: -1
  m_TargetTexture: {fileID: 0}
  m_TargetDisplay: 0
  m_TargetEye: 3
  m_HDR: 1
  m_AllowMSAA: 1
  m_AllowDynamicResolution: 0
  m_ForceIntoRT: 0
  m_OcclusionCulling: 1
  m_StereoConvergence: 10
  m_StereoSeparation: 0.022
--- !u!4 &79554594
Transform:
  m_ObjectHideFlags: 0
  m_CorrespondingSourceObject: {fileID: 0}
  m_PrefabInstance: {fileID: 0}
  m_PrefabAsset: {fileID: 0}
  m_GameObject: {fileID: 79554590}
  serializedVersion: 2
  m_LocalRotation: {x: 0, y: 0, z: 0, w: 1}
  m_LocalPosition: {x: -3.5, y: -1.51, z: -9}
  m_LocalScale: {x: 0.1, y: 0.1, z: 0.1}
  m_ConstrainProportionsScale: 0
  m_Children: []
  m_Father: {fileID: 0}
  m_LocalEulerAnglesHint: {x: 0, y: 0, z: 0}
--- !u!114 &79554595
MonoBehaviour:
  m_ObjectHideFlags: 0
  m_CorrespondingSourceObject: {fileID: 0}
  m_PrefabInstance: {fileID: 0}
  m_PrefabAsset: {fileID: 0}
  m_GameObject: {fileID: 79554590}
  m_Enabled: 1
  m_EditorHideFlags: 0
  m_Script: {fileID: 11500000, guid: 72ece51f2901e7445ab60da3685d6b5f, type: 3}
  m_Name: 
  m_EditorClassIdentifier: 
  ShowDebugText: 0
  ShowCameraFrustum: 1
  IgnoreTimeScale: 0
  WorldUpOverride: {fileID: 0}
  ChannelMask: -1
  UpdateMethod: 2
  BlendUpdateMethod: 1
  LensModeOverride:
    Enabled: 0
    DefaultMode: 2
  DefaultBlend:
    Style: 1
    Time: 2
    CustomCurve:
      serializedVersion: 2
      m_Curve: []
      m_PreInfinity: 2
      m_PostInfinity: 2
      m_RotationOrder: 4
  CustomBlends: {fileID: 0}
--- !u!1 &107265884
GameObject:
  m_ObjectHideFlags: 0
  m_CorrespondingSourceObject: {fileID: 0}
  m_PrefabInstance: {fileID: 0}
  m_PrefabAsset: {fileID: 0}
  serializedVersion: 6
  m_Component:
  - component: {fileID: 107265887}
  - component: {fileID: 107265886}
  - component: {fileID: 107265885}
  m_Layer: 0
  m_Name: EventSystem
  m_TagString: Untagged
  m_Icon: {fileID: 0}
  m_NavMeshLayer: 0
  m_StaticEditorFlags: 0
  m_IsActive: 1
--- !u!114 &107265885
MonoBehaviour:
  m_ObjectHideFlags: 0
  m_CorrespondingSourceObject: {fileID: 0}
  m_PrefabInstance: {fileID: 0}
  m_PrefabAsset: {fileID: 0}
  m_GameObject: {fileID: 107265884}
  m_Enabled: 1
  m_EditorHideFlags: 0
  m_Script: {fileID: 11500000, guid: 01614664b831546d2ae94a42149d80ac, type: 3}
  m_Name: 
  m_EditorClassIdentifier: 
  m_SendPointerHoverToParent: 1
  m_MoveRepeatDelay: 0.5
  m_MoveRepeatRate: 0.1
  m_XRTrackingOrigin: {fileID: 0}
  m_ActionsAsset: {fileID: -944628639613478452, guid: ca9f5fa95ffab41fb9a615ab714db018, type: 3}
  m_PointAction: {fileID: -1654692200621890270, guid: ca9f5fa95ffab41fb9a615ab714db018, type: 3}
  m_MoveAction: {fileID: -8784545083839296357, guid: ca9f5fa95ffab41fb9a615ab714db018, type: 3}
  m_SubmitAction: {fileID: 392368643174621059, guid: ca9f5fa95ffab41fb9a615ab714db018, type: 3}
  m_CancelAction: {fileID: 7727032971491509709, guid: ca9f5fa95ffab41fb9a615ab714db018, type: 3}
  m_LeftClickAction: {fileID: 3001919216989983466, guid: ca9f5fa95ffab41fb9a615ab714db018, type: 3}
  m_MiddleClickAction: {fileID: -2185481485913320682, guid: ca9f5fa95ffab41fb9a615ab714db018, type: 3}
  m_RightClickAction: {fileID: -4090225696740746782, guid: ca9f5fa95ffab41fb9a615ab714db018, type: 3}
  m_ScrollWheelAction: {fileID: 6240969308177333660, guid: ca9f5fa95ffab41fb9a615ab714db018, type: 3}
  m_TrackedDevicePositionAction: {fileID: 6564999863303420839, guid: ca9f5fa95ffab41fb9a615ab714db018, type: 3}
  m_TrackedDeviceOrientationAction: {fileID: 7970375526676320489, guid: ca9f5fa95ffab41fb9a615ab714db018, type: 3}
  m_DeselectOnBackgroundClick: 1
  m_PointerBehavior: 0
  m_CursorLockBehavior: 0
  m_ScrollDeltaPerTick: 6
--- !u!114 &107265886
MonoBehaviour:
  m_ObjectHideFlags: 0
  m_CorrespondingSourceObject: {fileID: 0}
  m_PrefabInstance: {fileID: 0}
  m_PrefabAsset: {fileID: 0}
  m_GameObject: {fileID: 107265884}
  m_Enabled: 1
  m_EditorHideFlags: 0
  m_Script: {fileID: 11500000, guid: 76c392e42b5098c458856cdf6ecaaaa1, type: 3}
  m_Name: 
  m_EditorClassIdentifier: 
  m_FirstSelected: {fileID: 0}
  m_sendNavigationEvents: 1
  m_DragThreshold: 10
--- !u!4 &107265887
Transform:
  m_ObjectHideFlags: 0
  m_CorrespondingSourceObject: {fileID: 0}
  m_PrefabInstance: {fileID: 0}
  m_PrefabAsset: {fileID: 0}
  m_GameObject: {fileID: 107265884}
  serializedVersion: 2
  m_LocalRotation: {x: 0, y: 0, z: 0, w: 1}
  m_LocalPosition: {x: 0, y: 0, z: 0}
  m_LocalScale: {x: 1, y: 1, z: 1}
  m_ConstrainProportionsScale: 0
  m_Children: []
  m_Father: {fileID: 0}
  m_LocalEulerAnglesHint: {x: 0, y: 0, z: 0}
--- !u!1 &198334969
GameObject:
  m_ObjectHideFlags: 0
  m_CorrespondingSourceObject: {fileID: 0}
  m_PrefabInstance: {fileID: 0}
  m_PrefabAsset: {fileID: 0}
  serializedVersion: 6
  m_Component:
  - component: {fileID: 198334971}
  - component: {fileID: 198334970}
  m_Layer: 0
  m_Name: BGM
  m_TagString: Untagged
  m_Icon: {fileID: 0}
  m_NavMeshLayer: 0
  m_StaticEditorFlags: 0
  m_IsActive: 1
--- !u!82 &198334970
AudioSource:
  m_ObjectHideFlags: 0
  m_CorrespondingSourceObject: {fileID: 0}
  m_PrefabInstance: {fileID: 0}
  m_PrefabAsset: {fileID: 0}
  m_GameObject: {fileID: 198334969}
  m_Enabled: 1
  serializedVersion: 4
  OutputAudioMixerGroup: {fileID: 0}
  m_audioClip: {fileID: 0}
  m_Resource: {fileID: 0}
  m_PlayOnAwake: 1
  m_Volume: 0.386
  m_Pitch: 1
  Loop: 1
  Mute: 0
  Spatialize: 0
  SpatializePostEffects: 0
  Priority: 128
  DopplerLevel: 1
  MinDistance: 1
  MaxDistance: 500
  Pan2D: 0
  rolloffMode: 0
  BypassEffects: 0
  BypassListenerEffects: 0
  BypassReverbZones: 0
  rolloffCustomCurve:
    serializedVersion: 2
    m_Curve:
    - serializedVersion: 3
      time: 0
      value: 1
      inSlope: 0
      outSlope: 0
      tangentMode: 0
      weightedMode: 0
      inWeight: 0.33333334
      outWeight: 0.33333334
    - serializedVersion: 3
      time: 1
      value: 0
      inSlope: 0
      outSlope: 0
      tangentMode: 0
      weightedMode: 0
      inWeight: 0.33333334
      outWeight: 0.33333334
    m_PreInfinity: 2
    m_PostInfinity: 2
    m_RotationOrder: 4
  panLevelCustomCurve:
    serializedVersion: 2
    m_Curve:
    - serializedVersion: 3
      time: 0
      value: 0
      inSlope: 0
      outSlope: 0
      tangentMode: 0
      weightedMode: 0
      inWeight: 0.33333334
      outWeight: 0.33333334
    m_PreInfinity: 2
    m_PostInfinity: 2
    m_RotationOrder: 4
  spreadCustomCurve:
    serializedVersion: 2
    m_Curve:
    - serializedVersion: 3
      time: 0
      value: 0
      inSlope: 0
      outSlope: 0
      tangentMode: 0
      weightedMode: 0
      inWeight: 0.33333334
      outWeight: 0.33333334
    m_PreInfinity: 2
    m_PostInfinity: 2
    m_RotationOrder: 4
  reverbZoneMixCustomCurve:
    serializedVersion: 2
    m_Curve:
    - serializedVersion: 3
      time: 0
      value: 1
      inSlope: 0
      outSlope: 0
      tangentMode: 0
      weightedMode: 0
      inWeight: 0.33333334
      outWeight: 0.33333334
    m_PreInfinity: 2
    m_PostInfinity: 2
    m_RotationOrder: 4
--- !u!4 &198334971
Transform:
  m_ObjectHideFlags: 0
  m_CorrespondingSourceObject: {fileID: 0}
  m_PrefabInstance: {fileID: 0}
  m_PrefabAsset: {fileID: 0}
  m_GameObject: {fileID: 198334969}
  serializedVersion: 2
  m_LocalRotation: {x: 0, y: 0, z: 0, w: 1}
  m_LocalPosition: {x: 0, y: 0, z: 0}
  m_LocalScale: {x: 1, y: 1, z: 1}
  m_ConstrainProportionsScale: 0
  m_Children: []
  m_Father: {fileID: 923927996}
  m_LocalEulerAnglesHint: {x: 0, y: 0, z: 0}
--- !u!1 &229792046
GameObject:
  m_ObjectHideFlags: 0
  m_CorrespondingSourceObject: {fileID: 0}
  m_PrefabInstance: {fileID: 0}
  m_PrefabAsset: {fileID: 0}
  serializedVersion: 6
  m_Component:
  - component: {fileID: 229792047}
  - component: {fileID: 229792048}
  m_Layer: 0
  m_Name: Tutorial stage
  m_TagString: Untagged
  m_Icon: {fileID: 0}
  m_NavMeshLayer: 0
  m_StaticEditorFlags: 0
  m_IsActive: 1
--- !u!4 &229792047
Transform:
  m_ObjectHideFlags: 0
  m_CorrespondingSourceObject: {fileID: 0}
  m_PrefabInstance: {fileID: 0}
  m_PrefabAsset: {fileID: 0}
  m_GameObject: {fileID: 229792046}
  serializedVersion: 2
  m_LocalRotation: {x: 0, y: 0, z: 0, w: 1}
  m_LocalPosition: {x: 0, y: 0, z: 0}
  m_LocalScale: {x: 1, y: 1, z: 1}
  m_ConstrainProportionsScale: 0
  m_Children: []
  m_Father: {fileID: 431618686}
  m_LocalEulerAnglesHint: {x: 0, y: 0, z: 0}
--- !u!60 &229792048
PolygonCollider2D:
  m_ObjectHideFlags: 0
  m_CorrespondingSourceObject: {fileID: 0}
  m_PrefabInstance: {fileID: 0}
  m_PrefabAsset: {fileID: 0}
  m_GameObject: {fileID: 229792046}
  m_Enabled: 1
  serializedVersion: 3
  m_Density: 1
  m_Material: {fileID: 0}
  m_IncludeLayers:
    serializedVersion: 2
    m_Bits: 0
  m_ExcludeLayers:
    serializedVersion: 2
    m_Bits: 0
  m_LayerOverridePriority: 0
  m_ForceSendLayers:
    serializedVersion: 2
    m_Bits: 4294967295
  m_ForceReceiveLayers:
    serializedVersion: 2
    m_Bits: 4294967295
  m_ContactCaptureLayers:
    serializedVersion: 2
    m_Bits: 4294967295
  m_CallbackLayers:
    serializedVersion: 2
    m_Bits: 4294967295
  m_IsTrigger: 0
  m_UsedByEffector: 0
  m_CompositeOperation: 0
  m_CompositeOrder: 0
  m_Offset: {x: 0, y: 0}
  m_SpriteTilingProperty:
    border: {x: 0, y: 0, z: 0, w: 0}
    pivot: {x: 0, y: 0}
    oldSize: {x: 0, y: 0}
    newSize: {x: 0, y: 0}
    adaptiveTilingThreshold: 0
    drawMode: 0
    adaptiveTiling: 0
  m_AutoTiling: 0
  m_Points:
    m_Paths:
    - - {x: 14.1, y: 6.5}
      - {x: -3.8, y: 6.5}
      - {x: -3.8, y: -3.4}
      - {x: 14.1, y: -3.4}
  m_UseDelaunayMesh: 0
--- !u!1 &326640337
GameObject:
  m_ObjectHideFlags: 0
  m_CorrespondingSourceObject: {fileID: 0}
  m_PrefabInstance: {fileID: 0}
  m_PrefabAsset: {fileID: 0}
  serializedVersion: 6
  m_Component:
  - component: {fileID: 326640340}
  - component: {fileID: 326640339}
  - component: {fileID: 326640338}
  - component: {fileID: 326640342}
  - component: {fileID: 326640341}
  - component: {fileID: 326640343}
  m_Layer: 0
  m_Name: Player
  m_TagString: Player
  m_Icon: {fileID: 0}
  m_NavMeshLayer: 0
  m_StaticEditorFlags: 0
  m_IsActive: 1
--- !u!114 &326640338
MonoBehaviour:
  m_ObjectHideFlags: 0
  m_CorrespondingSourceObject: {fileID: 0}
  m_PrefabInstance: {fileID: 0}
  m_PrefabAsset: {fileID: 0}
  m_GameObject: {fileID: 326640337}
  m_Enabled: 1
  m_EditorHideFlags: 0
  m_Script: {fileID: 11500000, guid: 8f68e8b6d5d8b024898100c363ac4335, type: 3}
  m_Name: 
  m_EditorClassIdentifier: 
  playerHealth: 3
  playerSprite: {fileID: 326640339}
  tilemap: {fileID: 1786258571}
  moveSpeed: 5
  animator: {fileID: 326640343}
  invulnerabilityDuration: 4
  isInvulnerable: 0
  enemyParent: {fileID: 504035333}
--- !u!212 &326640339
SpriteRenderer:
  m_ObjectHideFlags: 0
  m_CorrespondingSourceObject: {fileID: 0}
  m_PrefabInstance: {fileID: 0}
  m_PrefabAsset: {fileID: 0}
  m_GameObject: {fileID: 326640337}
  m_Enabled: 1
  m_CastShadows: 0
  m_ReceiveShadows: 0
  m_DynamicOccludee: 1
  m_StaticShadowCaster: 0
  m_MotionVectors: 1
  m_LightProbeUsage: 1
  m_ReflectionProbeUsage: 1
  m_RayTracingMode: 0
  m_RayTraceProcedural: 0
  m_RayTracingAccelStructBuildFlagsOverride: 0
  m_RayTracingAccelStructBuildFlags: 1
  m_SmallMeshCulling: 1
  m_RenderingLayerMask: 1
  m_RendererPriority: 0
  m_Materials:
  - {fileID: 2100000, guid: a97c105638bdf8b4a8650670310a4cd3, type: 2}
  m_StaticBatchInfo:
    firstSubMesh: 0
    subMeshCount: 0
  m_StaticBatchRoot: {fileID: 0}
  m_ProbeAnchor: {fileID: 0}
  m_LightProbeVolumeOverride: {fileID: 0}
  m_ScaleInLightmap: 1
  m_ReceiveGI: 1
  m_PreserveUVs: 0
  m_IgnoreNormalsForChartDetection: 0
  m_ImportantGI: 0
  m_StitchLightmapSeams: 1
  m_SelectedEditorRenderState: 0
  m_MinimumChartSize: 4
  m_AutoUVMaxDistance: 0.5
  m_AutoUVMaxAngle: 89
  m_LightmapParameters: {fileID: 0}
  m_SortingLayerID: 0
  m_SortingLayer: 0
  m_SortingOrder: 0
  m_Sprite: {fileID: -4863731302365654329, guid: 278dde8626d038b40bf008bbcd074819, type: 3}
  m_Color: {r: 1, g: 1, b: 1, a: 1}
  m_FlipX: 0
  m_FlipY: 0
  m_DrawMode: 0
  m_Size: {x: 1, y: 1}
  m_AdaptiveModeThreshold: 0.5
  m_SpriteTileMode: 0
  m_WasSpriteAssigned: 1
  m_MaskInteraction: 0
  m_SpriteSortPoint: 0
--- !u!4 &326640340
Transform:
  m_ObjectHideFlags: 0
  m_CorrespondingSourceObject: {fileID: 0}
  m_PrefabInstance: {fileID: 0}
  m_PrefabAsset: {fileID: 0}
  m_GameObject: {fileID: 326640337}
  serializedVersion: 2
  m_LocalRotation: {x: 0, y: 0, z: 0, w: 1}
  m_LocalPosition: {x: -3.5, y: -1.51, z: 1}
  m_LocalScale: {x: 1, y: 1, z: 1}
  m_ConstrainProportionsScale: 1
  m_Children: []
  m_Father: {fileID: 0}
  m_LocalEulerAnglesHint: {x: 0, y: 0, z: 0}
--- !u!61 &326640341
BoxCollider2D:
  m_ObjectHideFlags: 0
  m_CorrespondingSourceObject: {fileID: 0}
  m_PrefabInstance: {fileID: 0}
  m_PrefabAsset: {fileID: 0}
  m_GameObject: {fileID: 326640337}
  m_Enabled: 1
  serializedVersion: 3
  m_Density: 1
  m_Material: {fileID: 0}
  m_IncludeLayers:
    serializedVersion: 2
    m_Bits: 0
  m_ExcludeLayers:
    serializedVersion: 2
    m_Bits: 0
  m_LayerOverridePriority: 0
  m_ForceSendLayers:
    serializedVersion: 2
    m_Bits: 4294967295
  m_ForceReceiveLayers:
    serializedVersion: 2
    m_Bits: 4294967295
  m_ContactCaptureLayers:
    serializedVersion: 2
    m_Bits: 4294967295
  m_CallbackLayers:
    serializedVersion: 2
    m_Bits: 4294967295
  m_IsTrigger: 0
  m_UsedByEffector: 0
  m_CompositeOperation: 0
  m_CompositeOrder: 0
  m_Offset: {x: 0, y: 0}
  m_SpriteTilingProperty:
    border: {x: 0, y: 0, z: 0, w: 0}
    pivot: {x: 0.5, y: 0.5}
    oldSize: {x: 0.90476197, y: 0.95425224}
    newSize: {x: 1, y: 1}
    adaptiveTilingThreshold: 0.5
    drawMode: 0
    adaptiveTiling: 0
  m_AutoTiling: 0
  m_Size: {x: 0.5, y: 0.5}
  m_EdgeRadius: 0
--- !u!50 &326640342
Rigidbody2D:
  serializedVersion: 5
  m_ObjectHideFlags: 0
  m_CorrespondingSourceObject: {fileID: 0}
  m_PrefabInstance: {fileID: 0}
  m_PrefabAsset: {fileID: 0}
  m_GameObject: {fileID: 326640337}
  m_BodyType: 1
  m_Simulated: 1
  m_UseFullKinematicContacts: 1
  m_UseAutoMass: 0
  m_Mass: 1
  m_LinearDamping: 0
  m_AngularDamping: 0.05
  m_GravityScale: 1
  m_Material: {fileID: 0}
  m_IncludeLayers:
    serializedVersion: 2
    m_Bits: 0
  m_ExcludeLayers:
    serializedVersion: 2
    m_Bits: 0
  m_Interpolate: 0
  m_SleepingMode: 1
  m_CollisionDetection: 0
  m_Constraints: 0
--- !u!95 &326640343
Animator:
  serializedVersion: 7
  m_ObjectHideFlags: 0
  m_CorrespondingSourceObject: {fileID: 0}
  m_PrefabInstance: {fileID: 0}
  m_PrefabAsset: {fileID: 0}
  m_GameObject: {fileID: 326640337}
  m_Enabled: 1
  m_Avatar: {fileID: 0}
  m_Controller: {fileID: 9100000, guid: eea665b3aa5e38248bf44dba0a557f52, type: 2}
  m_CullingMode: 0
  m_UpdateMode: 0
  m_ApplyRootMotion: 0
  m_LinearVelocityBlending: 0
  m_StabilizeFeet: 0
  m_AnimatePhysics: 0
  m_WarningMessage: 
  m_HasTransformHierarchy: 1
  m_AllowConstantClipSamplingOptimization: 1
  m_KeepAnimatorStateOnDisable: 0
  m_WriteDefaultValuesOnDisable: 0
--- !u!1 &431618685
GameObject:
  m_ObjectHideFlags: 0
  m_CorrespondingSourceObject: {fileID: 0}
  m_PrefabInstance: {fileID: 0}
  m_PrefabAsset: {fileID: 0}
  serializedVersion: 6
  m_Component:
  - component: {fileID: 431618686}
  m_Layer: 0
  m_Name: MapBounds
  m_TagString: Untagged
  m_Icon: {fileID: 0}
  m_NavMeshLayer: 0
  m_StaticEditorFlags: 0
  m_IsActive: 1
--- !u!4 &431618686
Transform:
  m_ObjectHideFlags: 0
  m_CorrespondingSourceObject: {fileID: 0}
  m_PrefabInstance: {fileID: 0}
  m_PrefabAsset: {fileID: 0}
  m_GameObject: {fileID: 431618685}
  serializedVersion: 2
  m_LocalRotation: {x: 0, y: 0, z: 0, w: 1}
  m_LocalPosition: {x: -5.1499996, y: -1.5100002, z: -9}
  m_LocalScale: {x: 1, y: 1, z: 1}
  m_ConstrainProportionsScale: 0
  m_Children:
  - {fileID: 229792047}
  m_Father: {fileID: 0}
  m_LocalEulerAnglesHint: {x: 0, y: 0, z: 0}
--- !u!1 &504035332
GameObject:
  m_ObjectHideFlags: 0
  m_CorrespondingSourceObject: {fileID: 0}
  m_PrefabInstance: {fileID: 0}
  m_PrefabAsset: {fileID: 0}
  serializedVersion: 6
  m_Component:
  - component: {fileID: 504035333}
  m_Layer: 0
  m_Name: EnemyController
  m_TagString: Untagged
  m_Icon: {fileID: 0}
  m_NavMeshLayer: 0
  m_StaticEditorFlags: 0
  m_IsActive: 1
--- !u!4 &504035333
Transform:
  m_ObjectHideFlags: 0
  m_CorrespondingSourceObject: {fileID: 0}
  m_PrefabInstance: {fileID: 0}
  m_PrefabAsset: {fileID: 0}
  m_GameObject: {fileID: 504035332}
  serializedVersion: 2
  m_LocalRotation: {x: -0, y: -0, z: -0, w: 1}
  m_LocalPosition: {x: 0, y: 0, z: 0}
  m_LocalScale: {x: 1, y: 1, z: 1}
  m_ConstrainProportionsScale: 0
  m_Children:
  - {fileID: 1296353524}
  m_Father: {fileID: 0}
  m_LocalEulerAnglesHint: {x: 0, y: 0, z: 0}
--- !u!1 &552317495
GameObject:
  m_ObjectHideFlags: 0
  m_CorrespondingSourceObject: {fileID: 0}
  m_PrefabInstance: {fileID: 0}
  m_PrefabAsset: {fileID: 0}
  serializedVersion: 6
  m_Component:
  - component: {fileID: 552317498}
  - component: {fileID: 552317497}
  - component: {fileID: 552317496}
  - component: {fileID: 552317499}
  m_Layer: 0
  m_Name: CamFollow
  m_TagString: Untagged
  m_Icon: {fileID: 0}
  m_NavMeshLayer: 0
  m_StaticEditorFlags: 0
  m_IsActive: 1
--- !u!114 &552317496
MonoBehaviour:
  m_ObjectHideFlags: 0
  m_CorrespondingSourceObject: {fileID: 0}
  m_PrefabInstance: {fileID: 0}
  m_PrefabAsset: {fileID: 0}
  m_GameObject: {fileID: 552317495}
  m_Enabled: 1
  m_EditorHideFlags: 0
  m_Script: {fileID: 11500000, guid: 886251e9a18ece04ea8e61686c173e1b, type: 3}
  m_Name: 
  m_EditorClassIdentifier: 
  CameraDistance: 10
  DeadZoneDepth: 0
  Composition:
    ScreenPosition: {x: 0, y: 0}
    DeadZone:
      Enabled: 0
      Size: {x: 0.2, y: 0.2}
    HardLimits:
      Enabled: 0
      Size: {x: 0.8, y: 0.8}
      Offset: {x: 0, y: 0}
  CenterOnActivate: 1
  TargetOffset: {x: 0, y: 0, z: 0}
  Damping: {x: 0.1, y: 0.1, z: 0.1}
  Lookahead:
    Enabled: 0
    Time: 0
    Smoothing: 0
    IgnoreY: 0
--- !u!114 &552317497
MonoBehaviour:
  m_ObjectHideFlags: 0
  m_CorrespondingSourceObject: {fileID: 0}
  m_PrefabInstance: {fileID: 0}
  m_PrefabAsset: {fileID: 0}
  m_GameObject: {fileID: 552317495}
  m_Enabled: 1
  m_EditorHideFlags: 0
  m_Script: {fileID: 11500000, guid: f9dfa5b682dcd46bda6128250e975f58, type: 3}
  m_Name: 
  m_EditorClassIdentifier: 
  Priority:
    Enabled: 0
    m_Value: 0
  OutputChannel: 1
  StandbyUpdate: 2
  m_StreamingVersion: 20241001
  m_LegacyPriority: 0
  Target:
    TrackingTarget: {fileID: 326640340}
    LookAtTarget: {fileID: 0}
    CustomLookAtTarget: 0
  Lens:
    FieldOfView: 60
    OrthographicSize: 3
    NearClipPlane: 0.3
    FarClipPlane: 1000
    Dutch: 0
    ModeOverride: 0
    PhysicalProperties:
      GateFit: 2
      SensorSize: {x: 21.946, y: 16.002}
      LensShift: {x: 0, y: 0}
      FocusDistance: 10
      Iso: 200
      ShutterSpeed: 0.005
      Aperture: 16
      BladeCount: 5
      Curvature: {x: 2, y: 11}
      BarrelClipping: 0.25
      Anamorphism: 0
  BlendHint: 0
--- !u!4 &552317498
Transform:
  m_ObjectHideFlags: 0
  m_CorrespondingSourceObject: {fileID: 0}
  m_PrefabInstance: {fileID: 0}
  m_PrefabAsset: {fileID: 0}
  m_GameObject: {fileID: 552317495}
  serializedVersion: 2
  m_LocalRotation: {x: 0, y: 0, z: 0, w: 1}
  m_LocalPosition: {x: -3.5, y: -1.51, z: -9}
  m_LocalScale: {x: 0.1, y: 0.1, z: 0.1}
  m_ConstrainProportionsScale: 0
  m_Children: []
  m_Father: {fileID: 0}
  m_LocalEulerAnglesHint: {x: 0, y: 0, z: 0}
--- !u!114 &552317499
MonoBehaviour:
  m_ObjectHideFlags: 0
  m_CorrespondingSourceObject: {fileID: 0}
  m_PrefabInstance: {fileID: 0}
  m_PrefabAsset: {fileID: 0}
  m_GameObject: {fileID: 552317495}
  m_Enabled: 1
  m_EditorHideFlags: 0
  m_Script: {fileID: 11500000, guid: f453f694addf4275988fac205bc91968, type: 3}
  m_Name: 
  m_EditorClassIdentifier: 
  BoundingShape2D: {fileID: 229792048}
  Damping: 0.5
  SlowingDistance: 5
  OversizeWindow:
    Enabled: 0
    MaxWindowSize: 0
    Padding: 0
  m_LegacyMaxWindowSize: -2
--- !u!1 &810906865
GameObject:
  m_ObjectHideFlags: 0
  m_CorrespondingSourceObject: {fileID: 0}
  m_PrefabInstance: {fileID: 0}
  m_PrefabAsset: {fileID: 0}
  serializedVersion: 6
  m_Component:
  - component: {fileID: 810906867}
  - component: {fileID: 810906866}
  m_Layer: 0
  m_Name: Metronome
  m_TagString: Untagged
  m_Icon: {fileID: 0}
  m_NavMeshLayer: 0
  m_StaticEditorFlags: 0
  m_IsActive: 1
--- !u!82 &810906866
AudioSource:
  m_ObjectHideFlags: 0
  m_CorrespondingSourceObject: {fileID: 0}
  m_PrefabInstance: {fileID: 0}
  m_PrefabAsset: {fileID: 0}
  m_GameObject: {fileID: 810906865}
  m_Enabled: 1
  serializedVersion: 4
  OutputAudioMixerGroup: {fileID: 0}
  m_audioClip: {fileID: 0}
  m_Resource: {fileID: 0}
  m_PlayOnAwake: 0
  m_Volume: 1
  m_Pitch: 1
  Loop: 0
  Mute: 0
  Spatialize: 0
  SpatializePostEffects: 0
  Priority: 0
  DopplerLevel: 1
  MinDistance: 1
  MaxDistance: 500
  Pan2D: 0
  rolloffMode: 0
  BypassEffects: 0
  BypassListenerEffects: 0
  BypassReverbZones: 0
  rolloffCustomCurve:
    serializedVersion: 2
    m_Curve:
    - serializedVersion: 3
      time: 0
      value: 1
      inSlope: 0
      outSlope: 0
      tangentMode: 0
      weightedMode: 0
      inWeight: 0.33333334
      outWeight: 0.33333334
    - serializedVersion: 3
      time: 1
      value: 0
      inSlope: 0
      outSlope: 0
      tangentMode: 0
      weightedMode: 0
      inWeight: 0.33333334
      outWeight: 0.33333334
    m_PreInfinity: 2
    m_PostInfinity: 2
    m_RotationOrder: 4
  panLevelCustomCurve:
    serializedVersion: 2
    m_Curve:
    - serializedVersion: 3
      time: 0
      value: 0
      inSlope: 0
      outSlope: 0
      tangentMode: 0
      weightedMode: 0
      inWeight: 0.33333334
      outWeight: 0.33333334
    m_PreInfinity: 2
    m_PostInfinity: 2
    m_RotationOrder: 4
  spreadCustomCurve:
    serializedVersion: 2
    m_Curve:
    - serializedVersion: 3
      time: 0
      value: 0
      inSlope: 0
      outSlope: 0
      tangentMode: 0
      weightedMode: 0
      inWeight: 0.33333334
      outWeight: 0.33333334
    m_PreInfinity: 2
    m_PostInfinity: 2
    m_RotationOrder: 4
  reverbZoneMixCustomCurve:
    serializedVersion: 2
    m_Curve:
    - serializedVersion: 3
      time: 0
      value: 1
      inSlope: 0
      outSlope: 0
      tangentMode: 0
      weightedMode: 0
      inWeight: 0.33333334
      outWeight: 0.33333334
    m_PreInfinity: 2
    m_PostInfinity: 2
    m_RotationOrder: 4
--- !u!4 &810906867
Transform:
  m_ObjectHideFlags: 0
  m_CorrespondingSourceObject: {fileID: 0}
  m_PrefabInstance: {fileID: 0}
  m_PrefabAsset: {fileID: 0}
  m_GameObject: {fileID: 810906865}
  serializedVersion: 2
  m_LocalRotation: {x: 0, y: 0, z: 0, w: 1}
  m_LocalPosition: {x: 0, y: 0, z: 0}
  m_LocalScale: {x: 1, y: 1, z: 1}
  m_ConstrainProportionsScale: 0
  m_Children: []
  m_Father: {fileID: 923927996}
  m_LocalEulerAnglesHint: {x: 0, y: 0, z: 0}
--- !u!1 &866225650 stripped
GameObject:
  m_CorrespondingSourceObject: {fileID: 8957501822554985785, guid: 04aef4a7dfaabc241898a0e14a9b890a, type: 3}
  m_PrefabInstance: {fileID: 55321489}
  m_PrefabAsset: {fileID: 0}
--- !u!95 &866225653
Animator:
  serializedVersion: 7
  m_ObjectHideFlags: 0
  m_CorrespondingSourceObject: {fileID: 0}
  m_PrefabInstance: {fileID: 0}
  m_PrefabAsset: {fileID: 0}
  m_GameObject: {fileID: 866225650}
  m_Enabled: 1
  m_Avatar: {fileID: 0}
  m_Controller: {fileID: 9100000, guid: 194069e9ae304324ba444ba1fa7a2518, type: 2}
  m_CullingMode: 0
  m_UpdateMode: 0
  m_ApplyRootMotion: 0
  m_LinearVelocityBlending: 0
  m_StabilizeFeet: 0
  m_AnimatePhysics: 0
  m_WarningMessage: 
  m_HasTransformHierarchy: 1
  m_AllowConstantClipSamplingOptimization: 1
  m_KeepAnimatorStateOnDisable: 0
  m_WriteDefaultValuesOnDisable: 0
--- !u!1 &923927993
GameObject:
  m_ObjectHideFlags: 0
  m_CorrespondingSourceObject: {fileID: 0}
  m_PrefabInstance: {fileID: 0}
  m_PrefabAsset: {fileID: 0}
  serializedVersion: 6
  m_Component:
  - component: {fileID: 923927996}
  - component: {fileID: 923927997}
  m_Layer: 0
  m_Name: MusicController
  m_TagString: Untagged
  m_Icon: {fileID: 0}
  m_NavMeshLayer: 0
  m_StaticEditorFlags: 0
  m_IsActive: 1
--- !u!4 &923927996
Transform:
  m_ObjectHideFlags: 0
  m_CorrespondingSourceObject: {fileID: 0}
  m_PrefabInstance: {fileID: 0}
  m_PrefabAsset: {fileID: 0}
  m_GameObject: {fileID: 923927993}
  serializedVersion: 2
  m_LocalRotation: {x: 0, y: 0, z: 0, w: 1}
  m_LocalPosition: {x: 451.09824, y: 263.20123, z: -3.238757}
  m_LocalScale: {x: 1, y: 1, z: 1}
  m_ConstrainProportionsScale: 0
  m_Children:
  - {fileID: 198334971}
  - {fileID: 810906867}
  m_Father: {fileID: 0}
  m_LocalEulerAnglesHint: {x: 0, y: 0, z: 0}
--- !u!114 &923927997
MonoBehaviour:
  m_ObjectHideFlags: 0
  m_CorrespondingSourceObject: {fileID: 0}
  m_PrefabInstance: {fileID: 0}
  m_PrefabAsset: {fileID: 0}
  m_GameObject: {fileID: 923927993}
  m_Enabled: 1
  m_EditorHideFlags: 0
  m_Script: {fileID: 11500000, guid: 30d16061e7ec6c646a9ba8172913c512, type: 3}
  m_Name: 
  m_EditorClassIdentifier: 
  bpm: 104
  interval:
    steps: 1
    onIntervalReached:
      m_PersistentCalls:
        m_Calls:
        - m_Target: {fileID: 923927997}
          m_TargetAssemblyTypeName: BPMController, Assembly-CSharp
          m_MethodName: PlayMetronomeSFX
          m_Mode: 1
          m_Arguments:
            m_ObjectArgument: {fileID: 0}
            m_ObjectArgumentAssemblyTypeName: UnityEngine.Object, UnityEngine
            m_IntArgument: 0
            m_FloatArgument: 0
            m_StringArgument: 
            m_BoolArgument: 0
          m_CallState: 2
        - m_Target: {fileID: 1296353523}
          m_TargetAssemblyTypeName: EnemyController, Assembly-CSharp
          m_MethodName: OnIntervalReached
          m_Mode: 0
          m_Arguments:
            m_ObjectArgument: {fileID: 0}
            m_ObjectArgumentAssemblyTypeName: 
            m_IntArgument: 0
            m_FloatArgument: 0
            m_StringArgument: 
            m_BoolArgument: 0
          m_CallState: 2
        - m_Target: {fileID: 1618303025}
          m_TargetAssemblyTypeName: TrapController, Assembly-CSharp
          m_MethodName: ToggleTrap
          m_Mode: 1
          m_Arguments:
            m_ObjectArgument: {fileID: 0}
            m_ObjectArgumentAssemblyTypeName: UnityEngine.Object, UnityEngine
            m_IntArgument: 0
            m_FloatArgument: 0
            m_StringArgument: 
            m_BoolArgument: 0
          m_CallState: 2
        - m_Target: {fileID: 326640338}
          m_TargetAssemblyTypeName: PlayerController, Assembly-CSharp
          m_MethodName: TickInvulnerability
          m_Mode: 1
          m_Arguments:
            m_ObjectArgument: {fileID: 0}
            m_ObjectArgumentAssemblyTypeName: UnityEngine.Object, UnityEngine
            m_IntArgument: 0
            m_FloatArgument: 0
            m_StringArgument: 
            m_BoolArgument: 0
          m_CallState: 2
        - m_Target: {fileID: 1034080429}
          m_TargetAssemblyTypeName: BeatBus, Assembly-CSharp
          m_MethodName: OnIntervalReached
          m_Mode: 1
          m_Arguments:
            m_ObjectArgument: {fileID: 0}
            m_ObjectArgumentAssemblyTypeName: UnityEngine.Object, UnityEngine
            m_IntArgument: 0
            m_FloatArgument: 0
            m_StringArgument: 
            m_BoolArgument: 0
          m_CallState: 2
  musicStartOffset: -0.1
  BGM: {fileID: 8300000, guid: e9e62ed87a800a947a842259f001df02, type: 3}
  Metronome_SFX: {fileID: 8300000, guid: 72c6e868e4f66924a93220be6948ffe2, type: 3}
  BGM_Player: {fileID: 198334970}
  Metronome_SFX_Player: {fileID: 810906866}
--- !u!1 &1034080428
GameObject:
  m_ObjectHideFlags: 0
  m_CorrespondingSourceObject: {fileID: 0}
  m_PrefabInstance: {fileID: 0}
  m_PrefabAsset: {fileID: 0}
  serializedVersion: 6
  m_Component:
  - component: {fileID: 1034080430}
  - component: {fileID: 1034080429}
  m_Layer: 0
  m_Name: BeatBus
  m_TagString: Untagged
  m_Icon: {fileID: 0}
  m_NavMeshLayer: 0
  m_StaticEditorFlags: 0
  m_IsActive: 1
--- !u!114 &1034080429
MonoBehaviour:
  m_ObjectHideFlags: 0
  m_CorrespondingSourceObject: {fileID: 0}
  m_PrefabInstance: {fileID: 0}
  m_PrefabAsset: {fileID: 0}
  m_GameObject: {fileID: 1034080428}
  m_Enabled: 1
  m_EditorHideFlags: 0
  m_Script: {fileID: 11500000, guid: da8ef854ab4441d4799277afb382e1a6, type: 3}
  m_Name: 
  m_EditorClassIdentifier: 
--- !u!4 &1034080430
Transform:
  m_ObjectHideFlags: 0
  m_CorrespondingSourceObject: {fileID: 0}
  m_PrefabInstance: {fileID: 0}
  m_PrefabAsset: {fileID: 0}
  m_GameObject: {fileID: 1034080428}
  serializedVersion: 2
  m_LocalRotation: {x: 0, y: 0, z: 0, w: 1}
  m_LocalPosition: {x: 0, y: 0, z: 0}
  m_LocalScale: {x: 1, y: 1, z: 1}
  m_ConstrainProportionsScale: 0
  m_Children: []
  m_Father: {fileID: 0}
  m_LocalEulerAnglesHint: {x: 0, y: 0, z: 0}
--- !u!114 &1296353523 stripped
MonoBehaviour:
  m_CorrespondingSourceObject: {fileID: 4718930344161968144, guid: 2a379b1afad70c64e9dd776321c50a6e, type: 3}
  m_PrefabInstance: {fileID: 2600876118532012058}
  m_PrefabAsset: {fileID: 0}
  m_GameObject: {fileID: 0}
  m_Enabled: 1
  m_EditorHideFlags: 0
  m_Script: {fileID: 11500000, guid: 1943dc1efbcf96d418ec185bd2cec936, type: 3}
  m_Name: 
  m_EditorClassIdentifier: 
<<<<<<< HEAD
--- !u!4 &1296353524 stripped
=======
  gridTilemap: {fileID: 0}
  spawnGridCoords: {x: 0, y: 0}
  moveRoot: {fileID: 0}
  moveEveryNIntervals: 1
  moveOffset: 0
  stepDistance: 1
  snapToGrid: 0
  smoothStep: 0
  moveLerpFractionOfInterval: 0.35
  bpmForSmoothing: 120
  intervalBeatsForSmoothing: 1
  path:
  - direction: 1
    count: 3
  - direction: 2
    count: 4
  - direction: 1
    count: 2
  stepsUpStart: 3
  stepsRight: 6
  stepsDown: 6
  stepsLeft: 6
  stepsUpEnd: 3
  logPhysicsCollisions: 1
  useColliderSize: 1
  boxCheckSize: {x: 0.8, y: 0.8}
  includeTriggers: 0
  physicsMask:
    serializedVersion: 2
    m_Bits: 4294967295
  logTilemapCollisions: 0
  collisionTilemap: {fileID: 0}
  player: {fileID: 326640338}
  damageAmount: 1
  canDamagePlayer: 1
  debugLogs: 0
--- !u!4 &1296353524
>>>>>>> ac13670d
Transform:
  m_CorrespondingSourceObject: {fileID: 9201438757428347208, guid: 2a379b1afad70c64e9dd776321c50a6e, type: 3}
  m_PrefabInstance: {fileID: 2600876118532012058}
  m_PrefabAsset: {fileID: 0}
--- !u!19719996 &1332407991 stripped
TilemapCollider2D:
  m_CorrespondingSourceObject: {fileID: 7383949297900324655, guid: 04aef4a7dfaabc241898a0e14a9b890a, type: 3}
  m_PrefabInstance: {fileID: 55321489}
  m_PrefabAsset: {fileID: 0}
<<<<<<< HEAD
=======
--- !u!212 &1463938938
SpriteRenderer:
  m_ObjectHideFlags: 0
  m_CorrespondingSourceObject: {fileID: 0}
  m_PrefabInstance: {fileID: 0}
  m_PrefabAsset: {fileID: 0}
  m_GameObject: {fileID: 1628159345}
  m_Enabled: 1
  m_CastShadows: 0
  m_ReceiveShadows: 0
  m_DynamicOccludee: 1
  m_StaticShadowCaster: 0
  m_MotionVectors: 1
  m_LightProbeUsage: 1
  m_ReflectionProbeUsage: 1
  m_RayTracingMode: 0
  m_RayTraceProcedural: 0
  m_RayTracingAccelStructBuildFlagsOverride: 0
  m_RayTracingAccelStructBuildFlags: 1
  m_SmallMeshCulling: 1
  m_RenderingLayerMask: 1
  m_RendererPriority: 0
  m_Materials:
  - {fileID: 10754, guid: 0000000000000000f000000000000000, type: 0}
  m_StaticBatchInfo:
    firstSubMesh: 0
    subMeshCount: 0
  m_StaticBatchRoot: {fileID: 0}
  m_ProbeAnchor: {fileID: 0}
  m_LightProbeVolumeOverride: {fileID: 0}
  m_ScaleInLightmap: 1
  m_ReceiveGI: 1
  m_PreserveUVs: 0
  m_IgnoreNormalsForChartDetection: 0
  m_ImportantGI: 0
  m_StitchLightmapSeams: 1
  m_SelectedEditorRenderState: 0
  m_MinimumChartSize: 4
  m_AutoUVMaxDistance: 0.5
  m_AutoUVMaxAngle: 89
  m_LightmapParameters: {fileID: 0}
  m_SortingLayerID: 0
  m_SortingLayer: 0
  m_SortingOrder: 0
  m_Sprite: {fileID: -2413806693520163455, guid: a86470a33a6bf42c4b3595704624658b, type: 3}
  m_Color: {r: 1, g: 1, b: 1, a: 1}
  m_FlipX: 0
  m_FlipY: 0
  m_DrawMode: 0
  m_Size: {x: 0.2, y: 0.2}
  m_AdaptiveModeThreshold: 0.5
  m_SpriteTileMode: 0
  m_WasSpriteAssigned: 1
  m_MaskInteraction: 0
  m_SpriteSortPoint: 0
--- !u!4 &1463938939
Transform:
  m_ObjectHideFlags: 0
  m_CorrespondingSourceObject: {fileID: 0}
  m_PrefabInstance: {fileID: 0}
  m_PrefabAsset: {fileID: 0}
  m_GameObject: {fileID: 1628159345}
  serializedVersion: 2
  m_LocalRotation: {x: -0, y: -0, z: -0, w: 1}
  m_LocalPosition: {x: -1.4556441, y: -0.61053944, z: 0}
  m_LocalScale: {x: 1.0548146, y: 1.0348127, z: 1}
  m_ConstrainProportionsScale: 0
  m_Children: []
  m_Father: {fileID: 1296353524}
  m_LocalEulerAnglesHint: {x: 0, y: 0, z: 0}
--- !u!1001 &1593753572
PrefabInstance:
  m_ObjectHideFlags: 0
  serializedVersion: 2
  m_Modification:
    serializedVersion: 3
    m_TransformParent: {fileID: 0}
    m_Modifications:
    - target: {fileID: 5068674472256115043, guid: a06b5859a3fb0cf4a8e9212a24a80da0, type: 3}
      propertyPath: m_Name
      value: Turret
      objectReference: {fileID: 0}
    - target: {fileID: 5121412888715532779, guid: a06b5859a3fb0cf4a8e9212a24a80da0, type: 3}
      propertyPath: player
      value: 
      objectReference: {fileID: 326640340}
    - target: {fileID: 6291435148971592159, guid: a06b5859a3fb0cf4a8e9212a24a80da0, type: 3}
      propertyPath: m_LocalPosition.x
      value: -10.045894
      objectReference: {fileID: 0}
    - target: {fileID: 6291435148971592159, guid: a06b5859a3fb0cf4a8e9212a24a80da0, type: 3}
      propertyPath: m_LocalPosition.y
      value: -0.30227053
      objectReference: {fileID: 0}
    - target: {fileID: 6291435148971592159, guid: a06b5859a3fb0cf4a8e9212a24a80da0, type: 3}
      propertyPath: m_LocalPosition.z
      value: 0
      objectReference: {fileID: 0}
    - target: {fileID: 6291435148971592159, guid: a06b5859a3fb0cf4a8e9212a24a80da0, type: 3}
      propertyPath: m_LocalRotation.w
      value: 1
      objectReference: {fileID: 0}
    - target: {fileID: 6291435148971592159, guid: a06b5859a3fb0cf4a8e9212a24a80da0, type: 3}
      propertyPath: m_LocalRotation.x
      value: 0
      objectReference: {fileID: 0}
    - target: {fileID: 6291435148971592159, guid: a06b5859a3fb0cf4a8e9212a24a80da0, type: 3}
      propertyPath: m_LocalRotation.y
      value: 0
      objectReference: {fileID: 0}
    - target: {fileID: 6291435148971592159, guid: a06b5859a3fb0cf4a8e9212a24a80da0, type: 3}
      propertyPath: m_LocalRotation.z
      value: 0
      objectReference: {fileID: 0}
    - target: {fileID: 6291435148971592159, guid: a06b5859a3fb0cf4a8e9212a24a80da0, type: 3}
      propertyPath: m_LocalEulerAnglesHint.x
      value: 0
      objectReference: {fileID: 0}
    - target: {fileID: 6291435148971592159, guid: a06b5859a3fb0cf4a8e9212a24a80da0, type: 3}
      propertyPath: m_LocalEulerAnglesHint.y
      value: 0
      objectReference: {fileID: 0}
    - target: {fileID: 6291435148971592159, guid: a06b5859a3fb0cf4a8e9212a24a80da0, type: 3}
      propertyPath: m_LocalEulerAnglesHint.z
      value: 0
      objectReference: {fileID: 0}
    m_RemovedComponents: []
    m_RemovedGameObjects: []
    m_AddedGameObjects: []
    m_AddedComponents: []
  m_SourcePrefab: {fileID: 100100000, guid: a06b5859a3fb0cf4a8e9212a24a80da0, type: 3}
>>>>>>> ac13670d
--- !u!114 &1618303025 stripped
MonoBehaviour:
  m_CorrespondingSourceObject: {fileID: 7262667729771872887, guid: 04aef4a7dfaabc241898a0e14a9b890a, type: 3}
  m_PrefabInstance: {fileID: 55321489}
  m_PrefabAsset: {fileID: 0}
  m_GameObject: {fileID: 0}
  m_Enabled: 1
  m_EditorHideFlags: 0
  m_Script: {fileID: 11500000, guid: 2b68fe59c205bef4ea64005c7f728ff5, type: 3}
  m_Name: 
  m_EditorClassIdentifier: 
--- !u!1839735485 &1786258571 stripped
Tilemap:
  m_CorrespondingSourceObject: {fileID: 3738521745156982953, guid: 04aef4a7dfaabc241898a0e14a9b890a, type: 3}
  m_PrefabInstance: {fileID: 55321489}
  m_PrefabAsset: {fileID: 0}
--- !u!1001 &1897184537
PrefabInstance:
  m_ObjectHideFlags: 0
  serializedVersion: 2
  m_Modification:
    serializedVersion: 3
    m_TransformParent: {fileID: 0}
    m_Modifications:
    - target: {fileID: 5068674472256115043, guid: a06b5859a3fb0cf4a8e9212a24a80da0, type: 3}
      propertyPath: m_Name
      value: Turret
      objectReference: {fileID: 0}
    - target: {fileID: 5121412888715532779, guid: a06b5859a3fb0cf4a8e9212a24a80da0, type: 3}
      propertyPath: player
      value: 
      objectReference: {fileID: 326640340}
    - target: {fileID: 5121412888715532779, guid: a06b5859a3fb0cf4a8e9212a24a80da0, type: 3}
      propertyPath: gridTilemap
      value: 
      objectReference: {fileID: 1786258571}
    - target: {fileID: 6291435148971592159, guid: a06b5859a3fb0cf4a8e9212a24a80da0, type: 3}
      propertyPath: m_LocalPosition.x
      value: -9.515953
      objectReference: {fileID: 0}
    - target: {fileID: 6291435148971592159, guid: a06b5859a3fb0cf4a8e9212a24a80da0, type: 3}
      propertyPath: m_LocalPosition.y
      value: -3.5059392
      objectReference: {fileID: 0}
    - target: {fileID: 6291435148971592159, guid: a06b5859a3fb0cf4a8e9212a24a80da0, type: 3}
      propertyPath: m_LocalPosition.z
      value: 0
      objectReference: {fileID: 0}
    - target: {fileID: 6291435148971592159, guid: a06b5859a3fb0cf4a8e9212a24a80da0, type: 3}
      propertyPath: m_LocalRotation.w
      value: 1
      objectReference: {fileID: 0}
    - target: {fileID: 6291435148971592159, guid: a06b5859a3fb0cf4a8e9212a24a80da0, type: 3}
      propertyPath: m_LocalRotation.x
      value: 0
      objectReference: {fileID: 0}
    - target: {fileID: 6291435148971592159, guid: a06b5859a3fb0cf4a8e9212a24a80da0, type: 3}
      propertyPath: m_LocalRotation.y
      value: 0
      objectReference: {fileID: 0}
    - target: {fileID: 6291435148971592159, guid: a06b5859a3fb0cf4a8e9212a24a80da0, type: 3}
      propertyPath: m_LocalRotation.z
      value: 0
      objectReference: {fileID: 0}
    - target: {fileID: 6291435148971592159, guid: a06b5859a3fb0cf4a8e9212a24a80da0, type: 3}
      propertyPath: m_LocalEulerAnglesHint.x
      value: 0
      objectReference: {fileID: 0}
    - target: {fileID: 6291435148971592159, guid: a06b5859a3fb0cf4a8e9212a24a80da0, type: 3}
      propertyPath: m_LocalEulerAnglesHint.y
      value: 0
      objectReference: {fileID: 0}
    - target: {fileID: 6291435148971592159, guid: a06b5859a3fb0cf4a8e9212a24a80da0, type: 3}
      propertyPath: m_LocalEulerAnglesHint.z
      value: 0
      objectReference: {fileID: 0}
    m_RemovedComponents: []
    m_RemovedGameObjects: []
    m_AddedGameObjects: []
    m_AddedComponents: []
  m_SourcePrefab: {fileID: 100100000, guid: a06b5859a3fb0cf4a8e9212a24a80da0, type: 3}
--- !u!1001 &2600876118532012058
PrefabInstance:
  m_ObjectHideFlags: 0
  serializedVersion: 2
  m_Modification:
    serializedVersion: 3
    m_TransformParent: {fileID: 504035333}
    m_Modifications:
    - target: {fileID: 3116669714157734873, guid: 2a379b1afad70c64e9dd776321c50a6e, type: 3}
      propertyPath: m_Name
      value: Enemy
      objectReference: {fileID: 0}
    - target: {fileID: 4718930344161968144, guid: 2a379b1afad70c64e9dd776321c50a6e, type: 3}
      propertyPath: player
      value: 
      objectReference: {fileID: 326640338}
    - target: {fileID: 4718930344161968144, guid: 2a379b1afad70c64e9dd776321c50a6e, type: 3}
      propertyPath: gridTilemap
      value: 
      objectReference: {fileID: 1786258571}
    - target: {fileID: 9201438757428347208, guid: 2a379b1afad70c64e9dd776321c50a6e, type: 3}
      propertyPath: m_LocalScale.x
      value: 1
      objectReference: {fileID: 0}
    - target: {fileID: 9201438757428347208, guid: 2a379b1afad70c64e9dd776321c50a6e, type: 3}
      propertyPath: m_LocalScale.y
      value: 1
      objectReference: {fileID: 0}
    - target: {fileID: 9201438757428347208, guid: 2a379b1afad70c64e9dd776321c50a6e, type: 3}
      propertyPath: m_LocalPosition.x
      value: 0
      objectReference: {fileID: 0}
    - target: {fileID: 9201438757428347208, guid: 2a379b1afad70c64e9dd776321c50a6e, type: 3}
      propertyPath: m_LocalPosition.y
      value: 0
      objectReference: {fileID: 0}
    - target: {fileID: 9201438757428347208, guid: 2a379b1afad70c64e9dd776321c50a6e, type: 3}
      propertyPath: m_LocalPosition.z
      value: 0
      objectReference: {fileID: 0}
    - target: {fileID: 9201438757428347208, guid: 2a379b1afad70c64e9dd776321c50a6e, type: 3}
      propertyPath: m_LocalRotation.w
      value: 1
      objectReference: {fileID: 0}
    - target: {fileID: 9201438757428347208, guid: 2a379b1afad70c64e9dd776321c50a6e, type: 3}
      propertyPath: m_LocalRotation.x
      value: -0
      objectReference: {fileID: 0}
    - target: {fileID: 9201438757428347208, guid: 2a379b1afad70c64e9dd776321c50a6e, type: 3}
      propertyPath: m_LocalRotation.y
      value: -0
      objectReference: {fileID: 0}
    - target: {fileID: 9201438757428347208, guid: 2a379b1afad70c64e9dd776321c50a6e, type: 3}
      propertyPath: m_LocalRotation.z
      value: -0
      objectReference: {fileID: 0}
    - target: {fileID: 9201438757428347208, guid: 2a379b1afad70c64e9dd776321c50a6e, type: 3}
      propertyPath: m_LocalEulerAnglesHint.x
      value: 0
      objectReference: {fileID: 0}
    - target: {fileID: 9201438757428347208, guid: 2a379b1afad70c64e9dd776321c50a6e, type: 3}
      propertyPath: m_LocalEulerAnglesHint.y
      value: 0
      objectReference: {fileID: 0}
    - target: {fileID: 9201438757428347208, guid: 2a379b1afad70c64e9dd776321c50a6e, type: 3}
      propertyPath: m_LocalEulerAnglesHint.z
      value: 0
      objectReference: {fileID: 0}
    m_RemovedComponents: []
    m_RemovedGameObjects: []
    m_AddedGameObjects: []
    m_AddedComponents: []
  m_SourcePrefab: {fileID: 100100000, guid: 2a379b1afad70c64e9dd776321c50a6e, type: 3}
--- !u!1660057539 &9223372036854775807
SceneRoots:
  m_ObjectHideFlags: 0
  m_Roots:
  - {fileID: 79554594}
  - {fileID: 923927996}
  - {fileID: 55321489}
  - {fileID: 504035333}
  - {fileID: 326640340}
  - {fileID: 552317498}
  - {fileID: 431618686}
  - {fileID: 107265887}
  - {fileID: 1034080430}
<<<<<<< HEAD
  - {fileID: 1897184537}
=======
  - {fileID: 1593753572}
>>>>>>> ac13670d
<|MERGE_RESOLUTION|>--- conflicted
+++ resolved
@@ -2154,9 +2154,6 @@
   m_Script: {fileID: 11500000, guid: 1943dc1efbcf96d418ec185bd2cec936, type: 3}
   m_Name: 
   m_EditorClassIdentifier: 
-<<<<<<< HEAD
---- !u!4 &1296353524 stripped
-=======
   gridTilemap: {fileID: 0}
   spawnGridCoords: {x: 0, y: 0}
   moveRoot: {fileID: 0}
@@ -2194,7 +2191,6 @@
   canDamagePlayer: 1
   debugLogs: 0
 --- !u!4 &1296353524
->>>>>>> ac13670d
 Transform:
   m_CorrespondingSourceObject: {fileID: 9201438757428347208, guid: 2a379b1afad70c64e9dd776321c50a6e, type: 3}
   m_PrefabInstance: {fileID: 2600876118532012058}
@@ -2204,8 +2200,6 @@
   m_CorrespondingSourceObject: {fileID: 7383949297900324655, guid: 04aef4a7dfaabc241898a0e14a9b890a, type: 3}
   m_PrefabInstance: {fileID: 55321489}
   m_PrefabAsset: {fileID: 0}
-<<<<<<< HEAD
-=======
 --- !u!212 &1463938938
 SpriteRenderer:
   m_ObjectHideFlags: 0
@@ -2337,7 +2331,6 @@
     m_AddedGameObjects: []
     m_AddedComponents: []
   m_SourcePrefab: {fileID: 100100000, guid: a06b5859a3fb0cf4a8e9212a24a80da0, type: 3}
->>>>>>> ac13670d
 --- !u!114 &1618303025 stripped
 MonoBehaviour:
   m_CorrespondingSourceObject: {fileID: 7262667729771872887, guid: 04aef4a7dfaabc241898a0e14a9b890a, type: 3}
@@ -2505,8 +2498,4 @@
   - {fileID: 431618686}
   - {fileID: 107265887}
   - {fileID: 1034080430}
-<<<<<<< HEAD
-  - {fileID: 1897184537}
-=======
-  - {fileID: 1593753572}
->>>>>>> ac13670d
+  - {fileID: 1593753572}